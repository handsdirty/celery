--- conflicted
+++ resolved
@@ -83,8 +83,5 @@
   Stefan Kjartansson <esteban.supreme@gmail.com>
   Chris Adams <chris@improbable.org>
   Steeve Morin <steeve.morin@gmail.com>
-<<<<<<< HEAD
-  Mher Movsisyan <mher.movsisyan@gmail.com>
-=======
   Chase Seibert <chase.seibert+github@gmail.com>
->>>>>>> e0c2e4f3
+  Mher Movsisyan <mher.movsisyan@gmail.com>