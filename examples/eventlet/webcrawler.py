"""Recursive webcrawler example.

For asynchronous DNS lookups install the `dnspython` package:

    $ pip install dnspython

Requires the `pybloom` module for the bloom filter which is used
to ensure a lower chance of recrawling a URL previously seen.

Since the bloom filter is not shared, but only passed as an argument
to each subtask, it would be much better to have this as a centralized
service.  Redis sets could also be a practical solution.

A BloomFilter with a capacity of 100_000 members and an error rate
of 0.001 is 2.8MB pickled, but if compressed with zlib it only takes
up 2.9kB(!).

We don't have to do compression manually, just set the tasks compression
to "zlib", and the serializer to "pickle".

"""
<<<<<<< HEAD
=======
from __future__ import absolute_import, print_function, unicode_literals
>>>>>>> 28eb9095
import re
import requests
from celery import task, group
from eventlet import Timeout
from pybloom import BloomFilter
try:
    from urllib.parse import urlsplit
except ImportError:
    from urlparse import urlsplit  # noqa

# http://daringfireball.net/2009/11/liberal_regex_for_matching_urls
url_regex = re.compile(
    r'\b(([\w-]+://?|www[.])[^\s()<>]+(?:\([\w\d]+\)|([^[:punct:]\s]|/)))')


def domain(url):
    """Return the domain part of a URL."""
    return urlsplit(url)[1].split(':')[0]


@task(ignore_result=True, serializer='pickle', compression='zlib')
def crawl(url, seen=None):
    print('crawling: {0}'.format(url))
    if not seen:
        seen = BloomFilter(capacity=50000, error_rate=0.0001)

    with Timeout(5, False):
        try:
            response = requests.get(url)
        except requests.exception.RequestError:
            return

    location = domain(url)
    wanted_urls = []
    for url_match in url_regex.finditer(response.text):
        url = url_match.group(0)
        # To not destroy the internet, we only fetch URLs on the same domain.
        if url not in seen and location in domain(url):
            wanted_urls.append(url)
            seen.add(url)

    subtasks = group(crawl.s(url, seen) for url in wanted_urls)
    subtasks.delay()<|MERGE_RESOLUTION|>--- conflicted
+++ resolved
@@ -19,10 +19,6 @@
 to "zlib", and the serializer to "pickle".
 
 """
-<<<<<<< HEAD
-=======
-from __future__ import absolute_import, print_function, unicode_literals
->>>>>>> 28eb9095
 import re
 import requests
 from celery import task, group
