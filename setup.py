--- conflicted
+++ resolved
@@ -117,11 +117,7 @@
         "Programming Language :: Python :: 2.5",
         "Programming Language :: Python :: 2.6",
         "Programming Language :: Python :: 2.7",
-<<<<<<< HEAD
-        "Programming Language :: Python :: 3"
-=======
         "Programming Language :: Python :: 3",
->>>>>>> c8a7df46
     ],
     entry_points={
         'console_scripts': console_scripts,
