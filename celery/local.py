--- conflicted
+++ resolved
@@ -15,8 +15,6 @@
 import importlib
 
 from .five import long_t, string, string_t
-
-PY3 = sys.version_info[0] == 3
 
 __module__ = __name__  # used by Proxy class body
 
@@ -132,11 +130,6 @@
 
     # Code stolen from werkzeug.local.Proxy.
     __slots__ = ('__local', '__args', '__kwargs', '__dict__')
-<<<<<<< HEAD
-=======
-    if not PY3:
-        __slots__ += ('__name__', )
->>>>>>> 23f4ed62
 
     def __init__(self, local, args=None, kwargs=None, name=None):
         object.__setattr__(self, '_Proxy__local', local)
