"""Worker Task Consumer Bootstep."""
<<<<<<< HEAD
=======
from __future__ import absolute_import, unicode_literals
>>>>>>> 28eb9095
from kombu.common import QoS, ignore_errors
from celery import bootsteps
from celery.utils.log import get_logger
from .mingle import Mingle

__all__ = ['Tasks']
<<<<<<< HEAD

=======
>>>>>>> 28eb9095
logger = get_logger(__name__)
debug = logger.debug


class Tasks(bootsteps.StartStopStep):
    """Bootstep starting the task message consumer."""

    requires = (Mingle,)

    def __init__(self, c, **kwargs):
        c.task_consumer = c.qos = None
        super(Tasks, self).__init__(c, **kwargs)

    def start(self, c):
        """Start task consumer."""
        c.update_strategies()

        # - RabbitMQ 3.3 completely redefines how basic_qos works..
        # This will detect if the new qos smenatics is in effect,
        # and if so make sure the 'apply_global' flag is set on qos updates.
        qos_global = not c.connection.qos_semantics_matches_spec

        # set initial prefetch count
        c.connection.default_channel.basic_qos(
            0, c.initial_prefetch_count, qos_global,
        )

        c.task_consumer = c.app.amqp.TaskConsumer(
            c.connection, on_decode_error=c.on_decode_error,
        )

        def set_prefetch_count(prefetch_count):
            return c.task_consumer.qos(
                prefetch_count=prefetch_count,
                apply_global=qos_global,
            )
        c.qos = QoS(set_prefetch_count, c.initial_prefetch_count)

    def stop(self, c):
        """Stop task consumer."""
        if c.task_consumer:
            debug('Canceling task consumer...')
            ignore_errors(c, c.task_consumer.cancel)

    def shutdown(self, c):
        """Shutdown task consumer."""
        if c.task_consumer:
            self.stop(c)
            debug('Closing consumer channel...')
            ignore_errors(c, c.task_consumer.close)
            c.task_consumer = None

    def info(self, c):
        """Return task consumer info."""
        return {'prefetch_count': c.qos.value if c.qos else 'N/A'}<|MERGE_RESOLUTION|>--- conflicted
+++ resolved
@@ -1,18 +1,10 @@
 """Worker Task Consumer Bootstep."""
-<<<<<<< HEAD
-=======
-from __future__ import absolute_import, unicode_literals
->>>>>>> 28eb9095
 from kombu.common import QoS, ignore_errors
 from celery import bootsteps
 from celery.utils.log import get_logger
 from .mingle import Mingle
 
 __all__ = ['Tasks']
-<<<<<<< HEAD
-
-=======
->>>>>>> 28eb9095
 logger = get_logger(__name__)
 debug = logger.debug
 
