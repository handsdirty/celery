--- conflicted
+++ resolved
@@ -35,7 +35,6 @@
 from celery.utils.log import mlevel, worker_logger as logger
 
 from . import state
-<<<<<<< HEAD
 
 UNKNOWN_QUEUE = """\
 Trying to select queue subset of {0!r}, but queue {1} is not
@@ -45,236 +44,6 @@
 enable the CELERY_CREATE_MISSING_QUEUES setting.
 """
 
-=======
-from .buckets import TaskBucket, FastQueue
-from .hub import Hub, BoundedSemaphore
-
-#: Worker states
-RUN = 0x1
-CLOSE = 0x2
-TERMINATE = 0x3
-
-#: Default socket timeout at shutdown.
-SHUTDOWN_SOCKET_TIMEOUT = 5.0
-
-logger = get_logger(__name__)
-
-
-class Namespace(bootsteps.Namespace):
-    """This is the boot-step namespace of the :class:`WorkController`.
-
-    It loads modules from :setting:`CELERYD_BOOT_STEPS`, and its
-    own set of built-in boot-step modules.
-
-    """
-    name = 'worker'
-    builtin_boot_steps = ('celery.worker.autoscale',
-                          'celery.worker.autoreload',
-                          'celery.worker.consumer',
-                          'celery.worker.mediator')
-
-    def modules(self):
-        return self.builtin_boot_steps + self.app.conf.CELERYD_BOOT_STEPS
-
-
-class Pool(bootsteps.StartStopComponent):
-    """The pool component.
-
-    Describes how to initialize the worker pool, and starts and stops
-    the pool during worker startup/shutdown.
-
-    Adds attributes:
-
-        * autoscale
-        * pool
-        * max_concurrency
-        * min_concurrency
-
-    """
-    name = 'worker.pool'
-    requires = ('queues', 'beat', )
-
-    def __init__(self, w,
-                 autoscale=None, autoreload=False, no_execv=False, **kwargs):
-        w.autoscale = autoscale
-        w.pool = None
-        w.max_concurrency = None
-        w.min_concurrency = w.concurrency
-        w.no_execv = no_execv
-        if w.autoscale:
-            w.max_concurrency, w.min_concurrency = w.autoscale
-        self.autoreload_enabled = autoreload
-
-    def on_poll_init(self, pool, hub):
-        apply_after = hub.timer.apply_after
-        apply_at = hub.timer.apply_at
-        on_soft_timeout = pool.on_soft_timeout
-        on_hard_timeout = pool.on_hard_timeout
-        maintain_pool = pool.maintain_pool
-        add_reader = hub.add_reader
-        remove = hub.remove
-        now = time.time
-
-        if not pool.did_start_ok():
-            raise WorkerLostError('Could not start worker processes')
-
-        # need to handle pool results before every task
-        # since multiple tasks can be received in a single poll()
-        hub.on_task.append(pool.maybe_handle_result)
-
-        hub.update_readers(pool.readers)
-        for handler, interval in pool.timers.iteritems():
-            hub.timer.apply_interval(interval * 1000.0, handler)
-
-        def on_timeout_set(R, soft, hard):
-
-            def _on_soft_timeout():
-                if hard:
-                    R._tref = apply_at(now() + (hard - soft),
-                                       on_hard_timeout, (R, ))
-                on_soft_timeout(R)
-            if soft:
-                R._tref = apply_after(soft * 1000.0, _on_soft_timeout)
-            elif hard:
-                R._tref = apply_after(hard * 1000.0,
-                                      on_hard_timeout, (R, ))
-
-        def on_timeout_cancel(result):
-            try:
-                result._tref.cancel()
-                delattr(result, '_tref')
-            except AttributeError:
-                pass
-
-        pool.init_callbacks(
-            on_process_up=lambda w: add_reader(w.sentinel, maintain_pool),
-            on_process_down=lambda w: remove(w.sentinel),
-            on_timeout_set=on_timeout_set,
-            on_timeout_cancel=on_timeout_cancel,
-        )
-
-    def create(self, w, semaphore=None, max_restarts=None):
-        threaded = not w.use_eventloop
-        procs = w.min_concurrency
-        forking_enable = not threaded or (w.no_execv or not w.force_execv)
-        if not threaded:
-            semaphore = w.semaphore = BoundedSemaphore(procs)
-            max_restarts = 100
-        allow_restart = self.autoreload_enabled or w.pool_restarts
-        pool = w.pool = self.instantiate(
-            w.pool_cls, w.min_concurrency,
-            initargs=(w.app, w.hostname),
-            maxtasksperchild=w.max_tasks_per_child,
-            timeout=w.task_time_limit,
-            soft_timeout=w.task_soft_time_limit,
-            putlocks=w.pool_putlocks and threaded,
-            lost_worker_timeout=w.worker_lost_wait,
-            threads=threaded,
-            max_restarts=max_restarts,
-            allow_restart=allow_restart,
-            forking_enable=forking_enable,
-            semaphore=semaphore,
-        )
-        if w.hub:
-            w.hub.on_init.append(partial(self.on_poll_init, pool))
-        return pool
-
-
-class Beat(bootsteps.StartStopComponent):
-    """Component used to embed a celerybeat process.
-
-    This will only be enabled if the ``beat``
-    argument is set.
-
-    """
-    name = 'worker.beat'
-
-    def __init__(self, w, beat=False, **kwargs):
-        self.enabled = w.beat = beat
-        w.beat = None
-
-    def create(self, w):
-        from celery.beat import EmbeddedService
-        b = w.beat = EmbeddedService(app=w.app,
-                                     schedule_filename=w.schedule_filename,
-                                     scheduler_cls=w.scheduler_cls)
-        return b
-
-
-class Queues(bootsteps.Component):
-    """This component initializes the internal queues
-    used by the worker."""
-    name = 'worker.queues'
-    requires = ('ev', )
-
-    def create(self, w):
-        w.start_mediator = True
-        if not w.pool_cls.rlimit_safe:
-            w.disable_rate_limits = True
-        if w.disable_rate_limits:
-            w.ready_queue = FastQueue()
-            if w.use_eventloop:
-                w.start_mediator = False
-                if w.pool_putlocks and w.pool_cls.uses_semaphore:
-                    w.ready_queue.put = w.process_task_sem
-                else:
-                    w.ready_queue.put = w.process_task
-            elif not w.pool_cls.requires_mediator:
-                # just send task directly to pool, skip the mediator.
-                w.ready_queue.put = w.process_task
-                w.start_mediator = False
-        else:
-            w.ready_queue = TaskBucket(task_registry=w.app.tasks)
-
-
-class EvLoop(bootsteps.StartStopComponent):
-    name = 'worker.ev'
-
-    def __init__(self, w, **kwargs):
-        w.hub = None
-
-    def include_if(self, w):
-        return w.use_eventloop
-
-    def create(self, w):
-        w.timer = Schedule(max_interval=10)
-        hub = w.hub = Hub(w.timer)
-        return hub
-
-
-class Timers(bootsteps.Component):
-    """This component initializes the internal timers used by the worker."""
-    name = 'worker.timers'
-    requires = ('pool', )
-
-    def include_if(self, w):
-        return not w.use_eventloop
-
-    def create(self, w):
-        if not w.timer_cls:
-            # Default Timer is set by the pool, as e.g. eventlet
-            # needs a custom implementation.
-            w.timer_cls = w.pool.Timer
-        w.timer = self.instantiate(w.pool.Timer,
-                                   max_interval=w.timer_precision,
-                                   on_timer_error=self.on_timer_error,
-                                   on_timer_tick=self.on_timer_tick)
-
-    def on_timer_error(self, exc):
-        logger.error('Timer error: %r', exc, exc_info=True)
-
-    def on_timer_tick(self, delay):
-        logger.debug('Timer wake-up! Next eta %s secs.', delay)
-
-
-class StateDB(bootsteps.Component):
-    """This component sets up the workers state db if enabled."""
-    name = 'worker.state-db'
-
-    def __init__(self, w, **kwargs):
-        self.enabled = w.state_db
-        w._persistence = None
->>>>>>> 24696876
 
 def default_nodename(hostname):
     name, host = nodesplit(hostname or '')
@@ -317,7 +86,6 @@
         It loads modules from :setting:`CELERYD_BOOTSTEPS`, and its
         own set of built-in bootsteps.
 
-<<<<<<< HEAD
         """
         name = 'Worker'
         default_steps = set([
@@ -335,10 +103,6 @@
         ])
 
     def __init__(self, app=None, hostname=None, **kwargs):
-=======
-    def __init__(self, loglevel=None, hostname=None, ready_callback=noop,
-                 queues=None, app=None, pidfile=None, **kwargs):
->>>>>>> 24696876
         self.app = app_or_default(app or self.app)
         self.hostname = default_nodename(hostname)
         self.app.loader.init_worker()
@@ -348,7 +112,7 @@
         self.setup_instance(**self.prepare_args(**kwargs))
 
     def setup_instance(self, queues=None, ready_callback=None,
-            pidfile=None, include=None, **kwargs):
+                       pidfile=None, include=None, **kwargs):
         self.pidfile = pidfile
         self.setup_defaults(kwargs, namespace='celeryd')
         self.setup_queues(queues)
@@ -410,7 +174,7 @@
             self.app.select_queues(queues)
         except KeyError as exc:
             raise ImproperlyConfigured(
-                    UNKNOWN_QUEUE.format(queues, exc))
+                UNKNOWN_QUEUE.format(queues, exc))
         if self.app.conf.CELERY_WORKER_DIRECT:
             self.app.amqp.queues.select_add(worker_direct(self.hostname))
 
@@ -424,15 +188,8 @@
             inc = self.app.conf.CELERY_INCLUDE = tuple(inc) + tuple(includes)
         self.include = includes
         task_modules = set(task.__class__.__module__
-<<<<<<< HEAD
-                            for task in values(self.app.tasks))
+                           for task in values(self.app.tasks))
         self.app.conf.CELERY_INCLUDE = tuple(set(inc) | task_modules)
-=======
-                           for task in self.app.tasks.itervalues())
-        self.app.conf.CELERY_INCLUDE = tuple(
-            set(self.app.conf.CELERY_INCLUDE) | task_modules,
-        )
->>>>>>> 24696876
 
     def prepare_args(self, **kwargs):
         return kwargs
