--- conflicted
+++ resolved
@@ -1,16 +1,9 @@
 # -*- coding: utf-8 -*-
-<<<<<<< HEAD
-"""This is the internal thread responsible for sending heartbeat events
-at regular intervals (may not be an actual thread)."""
-=======
 """Heartbeat service.
 
 This is the internal thread responsible for sending heartbeat events
 at regular intervals (may not be an actual thread).
 """
-from __future__ import absolute_import, unicode_literals
-
->>>>>>> 9c83c3f9
 from celery.signals import heartbeat_sent
 from celery.utils.sysinfo import load_average
 
