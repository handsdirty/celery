--- conflicted
+++ resolved
@@ -47,13 +47,8 @@
         _set_task_join_will_block(reset_value)
 
 
-<<<<<<< HEAD
 class ResultBase:
-    """Base class for all results"""
-=======
-class ResultBase(object):
     """Base class for results."""
->>>>>>> 9c83c3f9
 
     #: Parent result (if part of a chain)
     parent = None
@@ -426,19 +421,6 @@
                 then contains the tasks return value.
         """
         return self._get_task_meta()['status']
-<<<<<<< HEAD
-=======
-    status = state  # XXX compat
-
-    @property
-    def task_id(self):
-        """Compat. alias to :attr:`id`."""
-        return self.id
-
-    @task_id.setter  # noqa
-    def task_id(self, id):
-        self.id = id
->>>>>>> 9c83c3f9
 
 
 @Thenable.register
