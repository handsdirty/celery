--- conflicted
+++ resolved
@@ -16,13 +16,9 @@
 from ..app import app_or_default
 from ..app.abstract import configurated, from_config
 from ..exceptions import ImproperlyConfigured, SystemTerminate
-<<<<<<< HEAD
 from ..utils import cry, isatty
-from ..utils.imports import get_full_cls_name
+from ..utils.imports import qualname
 from ..utils.log import LOG_LEVELS
-=======
-from ..utils import isatty, LOG_LEVELS, cry, qualname
->>>>>>> 6bde4b9e
 from ..worker import WorkController
 
 try:
@@ -78,29 +74,12 @@
 class Worker(configurated):
     WorkController = WorkController
 
-<<<<<<< HEAD
-    def __init__(self, concurrency=None, loglevel=None, logfile=None,
-            hostname=None, purge=False, run_clockservice=False,
-            schedule=None, task_time_limit=None, task_soft_time_limit=None,
-            max_tasks_per_child=None, queues=None, events=None, db=None,
-            include=None, app=None, pidfile=None,
-            redirect_stdouts=None, redirect_stdouts_level=None,
-            autoscale=None, scheduler_cls=None, pool=None, agents=None,
-            **kwargs):
-        self.app = app = app_or_default(app)
-        conf = app.conf
-        self.concurrency = (concurrency or
-                            conf.CELERYD_CONCURRENCY or cpu_count())
-        self.loglevel = loglevel or 0
-        self.logfile = logfile
-=======
     inherit_confopts = (WorkController, )
     loglevel = from_config("log_level")
     redirect_stdouts = from_config()
     redirect_stdouts_level = from_config()
->>>>>>> 6bde4b9e
-
-    def __init__(self, hostname=None, discard=False, embed_clockservice=False,
+
+    def __init__(self, hostname=None, purge=False, embed_clockservice=False,
             queues=None, include=None, app=None, pidfile=None,
             autoscale=None, autoreload=False, **kwargs):
         self.app = app = app_or_default(app)
@@ -108,15 +87,9 @@
         if not self.concurrency:
             self.concurrency = cpu_count()
         self.hostname = hostname or socket.gethostname()
-<<<<<<< HEAD
         self.purge = purge
-        self.run_clockservice = run_clockservice
-        if self.app.IS_WINDOWS and self.run_clockservice:
-=======
-        self.discard = discard
         self.embed_clockservice = embed_clockservice
         if self.app.IS_WINDOWS and self.embed_clockservice:
->>>>>>> 6bde4b9e
             self.die("-B option does not work on Windows.  "
                      "Please run celerybeat as a separate service.")
         self.use_queues = [] if queues is None else queues
@@ -124,11 +97,8 @@
         self.include = [] if include is None else include
         self.pidfile = pidfile
         self.autoscale = None
-<<<<<<< HEAD
         self.agents = agents
-=======
         self.autoreload = autoreload
->>>>>>> 6bde4b9e
         if autoscale:
             max_c, _, min_c = autoscale.partition(",")
             self.autoscale = [int(max_c), min_c and int(min_c) or 0]
@@ -245,31 +215,12 @@
             pidlock = platforms.create_pidlock(self.pidfile).acquire()
             atexit.register(pidlock.release)
         worker = self.WorkController(app=self.app,
-<<<<<<< HEAD
-                                concurrency=self.concurrency,
-                                loglevel=self.loglevel,
-                                logfile=self.logfile,
-                                hostname=self.hostname,
-                                ready_callback=self.on_consumer_ready,
-                                embed_clockservice=self.run_clockservice,
-                                schedule_filename=self.schedule,
-                                scheduler_cls=self.scheduler_cls,
-                                send_events=self.events,
-                                db=self.db,
-                                max_tasks_per_child=self.max_tasks_per_child,
-                                task_time_limit=self.task_time_limit,
-                                task_soft_time_limit=self.task_soft_time_limit,
-                                autoscale=self.autoscale,
-                                pool_cls=self.pool,
-                                agents=self.agents)
-=======
                                     hostname=self.hostname,
                                     ready_callback=self.on_consumer_ready,
                                     embed_clockservice=self.embed_clockservice,
                                     autoscale=self.autoscale,
                                     autoreload=self.autoreload,
                                     **self.confopts_as_dict())
->>>>>>> 6bde4b9e
         self.install_platform_tweaks(worker)
         worker.start()
 
