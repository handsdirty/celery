# -*- coding: utf-8 -*-
from __future__ import absolute_import

import atexit
import socket
import sys
import traceback

from .. import __version__, platforms
from .. import beat
from ..app import app_or_default
<<<<<<< HEAD
from ..utils.imports import get_full_cls_name
from ..utils.log import LOG_LEVELS
=======
from ..app.abstract import configurated, from_config
from ..utils import LOG_LEVELS, qualname
>>>>>>> 6bde4b9e
from ..utils.timeutils import humanize_seconds

STARTUP_INFO_FMT = """
Configuration ->
    . broker -> %(conninfo)s
    . loader -> %(loader)s
    . scheduler -> %(scheduler)s
%(scheduler_info)s
    . logfile -> %(logfile)s@%(loglevel)s
    . maxinterval -> %(hmax_interval)s (%(max_interval)ss)
""".strip()


class Beat(configurated):
    Service = beat.Service

    loglevel = from_config("log_level")
    logfile = from_config("log_file")
    schedule = from_config("schedule_filename")
    scheduler_cls = from_config("scheduler")
    redirect_stdouts = from_config()
    redirect_stdouts_level = from_config()

    def __init__(self, max_interval=None, app=None,
            socket_timeout=30, pidfile=None, **kwargs):
        """Starts the celerybeat task scheduler."""
        self.app = app = app_or_default(app)
        self.setup_defaults(kwargs, namespace="celerybeat")

<<<<<<< HEAD
        self.loglevel = loglevel or 0
        self.logfile = logfile
        self.schedule = schedule or app.conf.CELERYBEAT_SCHEDULE_FILENAME
        self.scheduler_cls = scheduler_cls or app.conf.CELERYBEAT_SCHEDULER
=======
>>>>>>> 6bde4b9e
        self.max_interval = max_interval
        self.socket_timeout = socket_timeout
        self.colored = app.log.colored(self.logfile)
        self.pidfile = pidfile

        if not isinstance(self.loglevel, int):
            self.loglevel = LOG_LEVELS[self.loglevel.upper()]

    def run(self):
        logger = self.setup_logging()
        print(str(self.colored.cyan(
                    "celerybeat v%s is starting." % __version__)))
        self.init_loader()
        self.set_process_title()
        self.start_scheduler(logger)

    def setup_logging(self):
        handled = self.app.log.setup_logging_subsystem(loglevel=self.loglevel,
                                                       logfile=self.logfile)
        logger = self.app.log.get_default_logger(name="celery.beat")
        if self.redirect_stdouts and not handled:
            self.app.log.redirect_stdouts_to_logger(logger,
                    loglevel=self.redirect_stdouts_level)
        return logger

    def start_scheduler(self, logger=None):
        c = self.colored
        if self.pidfile:
            pidlock = platforms.create_pidlock(self.pidfile).acquire()
            atexit.register(pidlock.release)
        beat = self.Service(app=self.app,
                            logger=logger,
                            max_interval=self.max_interval,
                            scheduler_cls=self.scheduler_cls,
                            schedule_filename=self.schedule)

        print(str(c.blue("__    ", c.magenta("-"),
                  c.blue("    ... __   "), c.magenta("-"),
                  c.blue("        _\n"),
                  c.reset(self.startup_info(beat)))))
        if self.socket_timeout:
            logger.debug("Setting default socket timeout to %r",
                         self.socket_timeout)
            socket.setdefaulttimeout(self.socket_timeout)
        try:
            self.install_sync_handler(beat)
            beat.start()
        except Exception, exc:
            logger.critical("celerybeat raised exception %s: %r\n%s",
                            exc.__class__, exc, traceback.format_exc(),
                            exc_info=sys.exc_info())

    def init_loader(self):
        # Run the worker init handler.
        # (Usually imports task modules and such.)
        self.app.loader.init_worker()

    def startup_info(self, beat):
        scheduler = beat.get_scheduler(lazy=True)
        return STARTUP_INFO_FMT % {
            "conninfo": self.app.broker_connection().as_uri(),
            "logfile": self.logfile or "[stderr]",
            "loglevel": LOG_LEVELS[self.loglevel],
            "loader": qualname(self.app.loader),
            "scheduler": qualname(scheduler),
            "scheduler_info": scheduler.info,
            "hmax_interval": humanize_seconds(beat.max_interval),
            "max_interval": beat.max_interval,
        }

    def set_process_title(self):
        arg_start = "manage" in sys.argv[0] and 2 or 1
        platforms.set_process_title("celerybeat",
                               info=" ".join(sys.argv[arg_start:]))

    def install_sync_handler(self, beat):
        """Install a `SIGTERM` + `SIGINT` handler that saves
        the celerybeat schedule."""

        def _sync(signum, frame):
            beat.sync()
            raise SystemExit()

        platforms.signals.update(SIGTERM=_sync, SIGINT=_sync)<|MERGE_RESOLUTION|>--- conflicted
+++ resolved
@@ -9,13 +9,9 @@
 from .. import __version__, platforms
 from .. import beat
 from ..app import app_or_default
-<<<<<<< HEAD
-from ..utils.imports import get_full_cls_name
+from ..app.abstract import configurated, from_config
+from ..utils.imports import qualname
 from ..utils.log import LOG_LEVELS
-=======
-from ..app.abstract import configurated, from_config
-from ..utils import LOG_LEVELS, qualname
->>>>>>> 6bde4b9e
 from ..utils.timeutils import humanize_seconds
 
 STARTUP_INFO_FMT = """
@@ -45,13 +41,6 @@
         self.app = app = app_or_default(app)
         self.setup_defaults(kwargs, namespace="celerybeat")
 
-<<<<<<< HEAD
-        self.loglevel = loglevel or 0
-        self.logfile = logfile
-        self.schedule = schedule or app.conf.CELERYBEAT_SCHEDULE_FILENAME
-        self.scheduler_cls = scheduler_cls or app.conf.CELERYBEAT_SCHEDULER
-=======
->>>>>>> 6bde4b9e
         self.max_interval = max_interval
         self.socket_timeout = socket_timeout
         self.colored = app.log.colored(self.logfile)
