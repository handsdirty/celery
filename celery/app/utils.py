# -*- coding: utf-8 -*-
"""
    celery.app.utils
    ~~~~~~~~~~~~~~~~

    App utilities: Compat settings, bugreport tool, pickling apps.

"""
from __future__ import absolute_import

import os
import platform as _platform
import re
import types

try:
    from billiard import forking as _forking
except ImportError:  # pragma: no cover
    _forking = None  # noqa

from celery.platforms import pyimplementation, IS_WINDOWS
from celery.five import items
from celery.datastructures import ConfigurationView, DictAttribute
from celery.utils.text import pretty
from celery.utils.imports import qualname

from .defaults import find

#: Format used to generate bugreport information.
BUGREPORT_INFO = """
software -> celery:{celery_v} kombu:{kombu_v} py:{py_v}
            billiard:{billiard_v} {driver_v}
platform -> system:{system} arch:{arch} imp:{py_i}
loader   -> {loader}
settings -> transport:{transport} results:{results}

{human_settings}
"""

HIDDEN_SETTINGS = re.compile(
    'API|TOKEN|KEY|SECRET|PASS|PROFANITIES_LIST|SIGNATURE|DATABASE',
    re.IGNORECASE,
)


class Settings(ConfigurationView):
    """Celery settings object."""

    @property
    def CELERY_RESULT_BACKEND(self):
        return self.first('CELERY_RESULT_BACKEND', 'CELERY_BACKEND')

    @property
    def BROKER_TRANSPORT(self):
        return self.first('BROKER_TRANSPORT',
                          'BROKER_BACKEND', 'CARROT_BACKEND')

    @property
    def BROKER_BACKEND(self):
        """Deprecated compat alias to :attr:`BROKER_TRANSPORT`."""
        return self.BROKER_TRANSPORT

    @property
    def BROKER_HOST(self):
        return (os.environ.get('CELERY_BROKER_URL') or
                self.first('BROKER_URL', 'BROKER_HOST'))

    @property
    def CELERY_TIMEZONE(self):
        # this way we also support django's time zone.
        return self.first('CELERY_TIMEZONE', 'TIME_ZONE')

    def without_defaults(self):
        """Returns the current configuration, but without defaults."""
        # the last stash is the default settings, so just skip that
        return Settings({}, self._order[:-1])

<<<<<<< HEAD
    def _prepare_pickleable_changes(self):
        # attempt to include keys from configuration modules,
        # to work with multiprocessing execv/fork emulation.
        # This is necessary when multiprocessing execv/fork emulation
        # is enabled.  There may be a better way to do this, but attempts
        # at forcing the subprocess to import the modules did not work out,
        # because of some sys.path problem.  More at Issue #1126.
        if IS_WINDOWS:
            return {}  # Django Settings object is not pickleable
        if _forking and _forking._forking_is_enabled:
            return self.changes
        R = {}
        for d in reversed(self._order[:-1]):
            if isinstance(d, DictAttribute):
                d = object.__getattribute__(d, 'obj')
                if isinstance(d, types.ModuleType):
                    d = dict((k, v) for k, v in items(vars(d))
                             if not k.startswith('_') and k.isupper())
            R.update(d)
        return R

=======
>>>>>>> ed7b025e
    def find_option(self, name, namespace='celery'):
        """Search for option by name.

        Will return ``(namespace, option_name, Option)`` tuple, e.g.::

            >>> celery.conf.find_option('disable_rate_limits')
            ('CELERY', 'DISABLE_RATE_LIMITS',
             <Option: type->bool default->False>))

        :param name: Name of option, cannot be partial.
        :keyword namespace: Preferred namespace (``CELERY`` by default).

        """
        return find(name, namespace)

    def find_value_for_key(self, name, namespace='celery'):
        """Shortcut to ``get_by_parts(*find_option(name)[:-1])``"""
        return self.get_by_parts(*self.find_option(name, namespace)[:-1])

    def get_by_parts(self, *parts):
        """Returns the current value for setting specified as a path.

        Example::

            >>> celery.conf.get_by_parts('CELERY', 'DISABLE_RATE_LIMITS')
            False

        """
        return self['_'.join(part for part in parts if part)]

    def humanize(self):
        """Returns a human readable string showing changes to the
        configuration."""
        return '\n'.join(
            '{0}: {1}'.format(key, pretty(value, width=50))
            for key, value in items(filter_hidden_settings(dict(
                (k, v) for k, v in items(self.without_defaults())
                if k.isupper() and not k.startswith('_')))))


class AppPickler(object):
    """Old application pickler/unpickler (<= 3.0)."""

    def __call__(self, cls, *args):
        kwargs = self.build_kwargs(*args)
        app = self.construct(cls, **kwargs)
        self.prepare(app, **kwargs)
        return app

    def prepare(self, app, **kwargs):
        app.conf.update(kwargs['changes'])

    def build_kwargs(self, *args):
        return self.build_standard_kwargs(*args)

    def build_standard_kwargs(self, main, changes, loader, backend, amqp,
                              events, log, control, accept_magic_kwargs,
                              config_source=None):
        return dict(main=main, loader=loader, backend=backend, amqp=amqp,
                    changes=changes, events=events, log=log, control=control,
                    set_as_current=False,
                    accept_magic_kwargs=accept_magic_kwargs,
                    config_source=config_source)

    def construct(self, cls, **kwargs):
        return cls(**kwargs)


def _unpickle_app(cls, pickler, *args):
    """Rebuild app for versions 2.5+"""
    return pickler()(cls, *args)


def _unpickle_app_v2(cls, kwargs):
    """Rebuild app for versions 3.1+"""
    kwargs['set_as_current'] = False
    return cls(**kwargs)


def filter_hidden_settings(conf):

    def maybe_censor(key, value):
        return '********' if HIDDEN_SETTINGS.search(key) else value

    return dict((k, maybe_censor(k, v)) for k, v in items(conf))


def bugreport(app):
    """Returns a string containing information useful in bug reports."""
    import billiard
    import celery
    import kombu

    try:
        conn = app.connection()
        driver_v = '{0}:{1}'.format(conn.transport.driver_name,
                                    conn.transport.driver_version())
        transport = conn.transport_cls
    except Exception:
        transport = driver_v = ''

    return BUGREPORT_INFO.format(
        system=_platform.system(),
        arch=', '.join(x for x in _platform.architecture() if x),
        py_i=pyimplementation(),
        celery_v=celery.VERSION_BANNER,
        kombu_v=kombu.__version__,
        billiard_v=billiard.__version__,
        py_v=_platform.python_version(),
        driver_v=driver_v,
        transport=transport,
        results=app.conf.CELERY_RESULT_BACKEND or 'disabled',
        human_settings=app.conf.humanize(),
        loader=qualname(app.loader.__class__),
    )<|MERGE_RESOLUTION|>--- conflicted
+++ resolved
@@ -11,16 +11,15 @@
 import os
 import platform as _platform
 import re
-import types
 
 try:
     from billiard import forking as _forking
 except ImportError:  # pragma: no cover
     _forking = None  # noqa
 
-from celery.platforms import pyimplementation, IS_WINDOWS
+from celery.platforms import pyimplementation
 from celery.five import items
-from celery.datastructures import ConfigurationView, DictAttribute
+from celery.datastructures import ConfigurationView
 from celery.utils.text import pretty
 from celery.utils.imports import qualname
 
@@ -75,30 +74,6 @@
         # the last stash is the default settings, so just skip that
         return Settings({}, self._order[:-1])
 
-<<<<<<< HEAD
-    def _prepare_pickleable_changes(self):
-        # attempt to include keys from configuration modules,
-        # to work with multiprocessing execv/fork emulation.
-        # This is necessary when multiprocessing execv/fork emulation
-        # is enabled.  There may be a better way to do this, but attempts
-        # at forcing the subprocess to import the modules did not work out,
-        # because of some sys.path problem.  More at Issue #1126.
-        if IS_WINDOWS:
-            return {}  # Django Settings object is not pickleable
-        if _forking and _forking._forking_is_enabled:
-            return self.changes
-        R = {}
-        for d in reversed(self._order[:-1]):
-            if isinstance(d, DictAttribute):
-                d = object.__getattribute__(d, 'obj')
-                if isinstance(d, types.ModuleType):
-                    d = dict((k, v) for k, v in items(vars(d))
-                             if not k.startswith('_') and k.isupper())
-            R.update(d)
-        return R
-
-=======
->>>>>>> ed7b025e
     def find_option(self, name, namespace='celery'):
         """Search for option by name.
 
