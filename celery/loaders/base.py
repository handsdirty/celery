--- conflicted
+++ resolved
@@ -33,13 +33,8 @@
 unconfigured = object()
 
 
-<<<<<<< HEAD
 class BaseLoader:
-    """The base class for loaders.
-=======
-class BaseLoader(object):
     """Base class for loaders.
->>>>>>> 9c83c3f9
 
     Loaders handles,
 
