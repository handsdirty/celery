--- conflicted
+++ resolved
@@ -1381,10 +1381,4 @@
 
         if app is not None:
             d._app = app
-<<<<<<< HEAD
-        return d
-=======
-    return d
-
-maybe_subtask = maybe_signature  # XXX compat
->>>>>>> 9c83c3f9
+    return d