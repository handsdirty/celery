# -*- coding: utf-8 -*-
"""Distributed Task Queue"""
# :copyright: (c) 2009 - 2012 by Ask Solem.
# :license:   BSD, see LICENSE for more details.

from __future__ import absolute_import

<<<<<<< HEAD
VERSION = (3, 0, 0, "a1")
=======
VERSION = (2, 5, 0)
>>>>>>> 6bde4b9e
__version__ = ".".join(map(str, VERSION[0:3])) + "".join(VERSION[3:])
__author__ = "Ask Solem"
__contact__ = "ask@celeryproject.org"
__homepage__ = "http://celeryproject.org"
__docformat__ = "restructuredtext"

# -eof meta-

import sys

if sys.version_info < (2, 5):
    raise Exception(
        "Python 2.4 is not supported by this version. "
        "Please use Celery versions 2.1.x or earlier.")

from .local import Proxy


def Celery(*args, **kwargs):
    from .app import App
    return App(*args, **kwargs)


def _get_current_app():
    from .app import current_app
    return current_app()
current_app = Proxy(_get_current_app)


def bugreport():
    return current_app.bugreport()<|MERGE_RESOLUTION|>--- conflicted
+++ resolved
@@ -5,11 +5,7 @@
 
 from __future__ import absolute_import
 
-<<<<<<< HEAD
 VERSION = (3, 0, 0, "a1")
-=======
-VERSION = (2, 5, 0)
->>>>>>> 6bde4b9e
 __version__ = ".".join(map(str, VERSION[0:3])) + "".join(VERSION[3:])
 __author__ = "Ask Solem"
 __contact__ = "ask@celeryproject.org"
