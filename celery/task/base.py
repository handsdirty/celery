import sys
import warnings
from datetime import datetime, timedelta
from Queue import Queue

from billiard.serialization import pickle

from celery import conf
from celery.log import setup_logger
from celery.utils import gen_unique_id, mexpand, timedelta_seconds
from celery.result import BaseAsyncResult, TaskSetResult, EagerResult
from celery.execute import apply_async, apply
from celery.registry import tasks
from celery.backends import default_backend
from celery.messaging import TaskPublisher, TaskConsumer
from celery.messaging import establish_connection as _establish_connection
from celery.exceptions import MaxRetriesExceededError, RetryTaskError
<<<<<<< HEAD
from celery.backends import default_backend
from datetime import timedelta
=======


class TaskType(type):
    """Metaclass for tasks.

    Automatically registers the task in the task registry, except
    if the ``abstract`` attribute is set.

    If no ``name`` attribute is provided, the name is automatically
    set to the name of the module it was defined in, and the class name.

    """

    def __new__(cls, name, bases, attrs):
        super_new = super(TaskType, cls).__new__
        task_module = attrs["__module__"]

        # Abstract class, remove the abstract attribute so
        # any class inheriting from this won't be abstract by default.
        if attrs.pop("abstract", None) or not attrs.get("autoregister", True):
            return super_new(cls, name, bases, attrs)

        # Automatically generate missing name.
        if not attrs.get("name"):
            task_module = sys.modules[task_module]
            task_name = ".".join([task_module.__name__, name])
            attrs["name"] = task_name

        # Because of the way import happens (recursively)
        # we may or may not be the first time the task tries to register
        # with the framework. There should only be one class for each task
        # name, so we always return the registered version.

        task_name = attrs["name"]
        if task_name not in tasks:
            task_cls = super_new(cls, name, bases, attrs)
            tasks.register(task_cls)
        return tasks[task_name].__class__
>>>>>>> a7865282


class Task(object):
    """A celery task.

    All subclasses of :class:`Task` must define the :meth:`run` method,
    which is the actual method the ``celery`` daemon executes.

    The :meth:`run` method can take use of the default keyword arguments,
    as listed in the :meth:`run` documentation.

    .. attribute:: name
        Name of the task.

    .. attribute:: abstract
        If ``True`` the task is an abstract base class.

    .. attribute:: type

        The type of task, currently this can be ``regular``, or ``periodic``,
        however if you want a periodic task, you should subclass
        :class:`PeriodicTask` instead.

    .. attribute:: routing_key

        Override the global default ``routing_key`` for this task.

    .. attribute:: exchange

        Override the global default ``exchange`` for this task.

    .. attribute:: mandatory

        Mandatory message routing. An exception will be raised if the task
        can't be routed to a queue.

    .. attribute:: immediate:

        Request immediate delivery. An exception will be raised if the task
        can't be routed to a worker immediately.

    .. attribute:: priority:
        The message priority. A number from ``0`` to ``9``, where ``0`` is the
        highest. Note that RabbitMQ doesn't support priorities yet.

    .. attribute:: max_retries

        Maximum number of retries before giving up.

    .. attribute:: default_retry_delay

        Default time in seconds before a retry of the task should be
        executed. Default is a 1 minute delay.

    .. attribute:: rate_limit

        Set the rate limit for this task type, Examples: ``None`` (no rate
        limit), ``"100/s"`` (hundred tasks a second), ``"100/m"`` (hundred
        tasks a minute), ``"100/h"`` (hundred tasks an hour)

    .. attribute:: rate_limit_queue_type

        Type of queue used by the rate limiter for this kind of tasks.
        Default is a :class:`Queue.Queue`, but you can change this to
        a :class:`Queue.LifoQueue` or an invention of your own.

    .. attribute:: ignore_result

        Don't store the return value of this task.

    .. attribute:: disable_error_emails

        Disable all error e-mails for this task (only applicable if
        ``settings.SEND_CELERY_ERROR_EMAILS`` is on.)

    .. attribute:: serializer

        The name of a serializer that has been registered with
        :mod:`carrot.serialization.registry`. Example: ``"json"``.

    .. attribute:: backend

        The result store backend used for this task.

    .. attribute:: autoregister
        If ``True`` the task is automatically registered in the task
        registry, which is the default behaviour.


    The resulting class is callable, which if called will apply the
    :meth:`run` method.

    """
    __metaclass__ = TaskType

    name = None
    abstract = True
    autoregister = True
    type = "regular"
    exchange = None
    routing_key = None
    immediate = False
    mandatory = False
    priority = None
    ignore_result = conf.IGNORE_RESULT
    disable_error_emails = False
    max_retries = 3
    default_retry_delay = 3 * 60
    serializer = conf.TASK_SERIALIZER
    rate_limit = conf.DEFAULT_RATE_LIMIT
    rate_limit_queue_type = Queue
    backend = default_backend

    MaxRetriesExceededError = MaxRetriesExceededError

    def __call__(self, *args, **kwargs):
        return self.run(*args, **kwargs)

    def run(self, *args, **kwargs):
        """The body of the task executed by the worker.

        The following standard keyword arguments are reserved and is passed
        by the worker if the function/method supports them:

            * task_id
            * task_name
            * task_retries
            * logfile
            * loglevel

        Additional standard keyword arguments may be added in the future.
        To take these default arguments, the task can either list the ones
        it wants explicitly or just take an arbitrary list of keyword
        arguments (\*\*kwargs).

        """
        raise NotImplementedError("Tasks must define the run method.")

    @classmethod
    def get_logger(self, loglevel=None, logfile=None, **kwargs):
        """Get process-aware logger object.

        See :func:`celery.log.setup_logger`.

        """
        return setup_logger(loglevel=loglevel, logfile=logfile)

    @classmethod
    def establish_connection(self,
            connect_timeout=conf.BROKER_CONNECTION_TIMEOUT):
        """Establish a connection to the message broker."""
        return _establish_connection(connect_timeout)

    @classmethod
    def get_publisher(self, connection=None, exchange=None,
            connect_timeout=conf.BROKER_CONNECTION_TIMEOUT):
        """Get a celery task message publisher.

        :rtype: :class:`celery.messaging.TaskPublisher`.

        Please be sure to close the AMQP connection when you're done
        with this object, i.e.:

            >>> publisher = self.get_publisher()
            >>> # do something with publisher
            >>> publisher.connection.close()

        """
        if exchange is None:
            exchange = self.exchange
        connection = connection or self.establish_connection(connect_timeout)
        return TaskPublisher(connection=connection,
                             exchange=exchange,
                             routing_key=self.routing_key)

    @classmethod
    def get_consumer(self, connection=None,
            connect_timeout=conf.BROKER_CONNECTION_TIMEOUT):
        """Get a celery task message consumer.

        :rtype: :class:`celery.messaging.TaskConsumer`.

        Please be sure to close the AMQP connection when you're done
        with this object. i.e.:

            >>> consumer = self.get_consumer()
            >>> # do something with consumer
            >>> consumer.connection.close()

        """
        connection = connection or self.establish_connection(connect_timeout)
        return TaskConsumer(connection=connection, exchange=self.exchange,
                            routing_key=self.routing_key)

    @classmethod
    def delay(self, *args, **kwargs):
        """Shortcut to :meth:`apply_async`, with star arguments,
        but doesn't support the extra options.

        :param \*args: positional arguments passed on to the task.
        :param \*\*kwargs: keyword arguments passed on to the task.

        :returns: :class:`celery.result.AsyncResult`

        """
        return self.apply_async(args, kwargs)

    @classmethod
    def apply_async(self, args=None, kwargs=None, **options):
        """Delay this task for execution by the ``celery`` daemon(s).

        :param args: positional arguments passed on to the task.
        :param kwargs: keyword arguments passed on to the task.
        :keyword \*\*options: Any keyword arguments to pass on to
            :func:`celery.execute.apply_async`.

        See :func:`celery.execute.apply_async` for more information.

        :rtype: :class:`celery.result.AsyncResult`


        """
        return apply_async(self, args, kwargs, **options)

    @classmethod
    def retry(self, args, kwargs, exc=None, throw=True, **options):
        """Retry the task.

        :param args: Positional arguments to retry with.
        :param kwargs: Keyword arguments to retry with.
        :keyword exc: Optional exception to raise instead of
            :exc:`MaxRestartsExceededError` when the max restart limit has
            been exceeded.
        :keyword countdown: Time in seconds to delay the retry for.
        :keyword eta: Explicit time and date to run the retry at (must be a
            :class:`datetime.datetime` instance).
        :keyword throw: If this is ``False``, do not raise the
            :exc:`celery.exceptions.RetryTaskError` exception,
            that tells the worker that the task is to be retried.
        :keyword \*\*options: Any extra options to pass on to
            meth:`apply_async`. See :func:`celery.execute.apply_async`.

        :raises celery.exceptions.RetryTaskError: To tell the worker that the
            task has been re-sent for retry. This always happens except if
            the ``throw`` keyword argument has been explicitly set
            to ``False``.

        Example

            >>> class TwitterPostStatusTask(Task):
            ...
            ...     def run(self, username, password, message, **kwargs):
            ...         twitter = Twitter(username, password)
            ...         try:
            ...             twitter.post_status(message)
            ...         except twitter.FailWhale, exc:
            ...             # Retry in 5 minutes.
            ...             self.retry([username, password, message], kwargs,
            ...                        countdown=60 * 5, exc=exc)

        """
        options["retries"] = kwargs.pop("task_retries", 0) + 1
        options["task_id"] = kwargs.pop("task_id", None)
        options["countdown"] = options.get("countdown",
                                           self.default_retry_delay)
        max_exc = exc or self.MaxRetriesExceededError(
                "Can't retry %s[%s] args:%s kwargs:%s" % (
                    self.name, options["task_id"], args, kwargs))
        if options["retries"] > self.max_retries:
            raise max_exc

        # If task was executed eagerly using apply(),
        # then the retry must also be executed eagerly.
        if kwargs.get("task_is_eager", False):
            result = self.apply(args=args, kwargs=kwargs, **options)
            if isinstance(result, EagerResult):
                return result.get() # propogates exceptions.
            return result

        self.apply_async(args=args, kwargs=kwargs, **options)

        if throw:
            message = "Retry in %d seconds." % options["countdown"]
            raise RetryTaskError(message, exc)

    @classmethod
    def apply(self, args=None, kwargs=None, **options):
        """Execute this task at once, by blocking until the task
        has finished executing.

        :param args: positional arguments passed on to the task.
        :param kwargs: keyword arguments passed on to the task.
        :rtype: :class:`celery.result.EagerResult`

        See :func:`celery.execute.apply`.

        """
        return apply(self, args, kwargs, **options)

    @classmethod
    def AsyncResult(self, task_id):
        return BaseAsyncResult(task_id, backend=self.backend)

    def on_retry(self, exc, task_id, args, kwargs):
        """Retry handler.

        This is run by the worker when the task is to be retried.

        :param exc: The exception sent to :meth:`retry`.
        :param task_id: Unique id of the retried task.
        :param args: Original arguments for the retried task.
        :param kwargs: Original keyword arguments for the retried task.

        The return value of this handler is ignored.

        """
        pass

    def on_failure(self, exc, task_id, args, kwargs):
        """Error handler.

        This is run by the worker when the task fails.

        :param exc: The exception raised by the task.
        :param task_id: Unique id of the failed task.
        :param args: Original arguments for the task that failed.
        :param kwargs: Original keyword arguments for the task that failed.

        The return value of this handler is ignored.

        """
        pass

    def on_success(self, retval, task_id, args, kwargs):
        """Success handler.

        Run by the worker if the task executes successfully.

        :param retval: The return value of the task.
        :param task_id: Unique id of the executed task.
        :param args: Original arguments for the executed task.
        :param kwargs: Original keyword arguments for the executed task.

        The return value of this handler is ignored.

        """
        pass


class ExecuteRemoteTask(Task):
    """Execute an arbitrary function or object.

    *Note* You probably want :func:`execute_remote` instead, which this
    is an internal component of.

    The object must be pickleable, so you can't use lambdas or functions
    defined in the REPL (that is the python shell, or ``ipython``).

    """
    name = "celery.execute_remote"

    def run(self, ser_callable, fargs, fkwargs, **kwargs):
        """
        :param ser_callable: A pickled function or callable object.
        :param fargs: Positional arguments to apply to the function.
        :param fkwargs: Keyword arguments to apply to the function.

        """
        return pickle.loads(ser_callable)(*fargs, **fkwargs)


class AsynchronousMapTask(Task):
    """Task used internally by :func:`dmap_async` and
    :meth:`TaskSet.map_async`.  """
    name = "celery.map_async"

    def run(self, ser_callable, args, timeout=None, **kwargs):
        """:see :meth:`TaskSet.dmap_async`."""
        return TaskSet.map(pickle.loads(ser_callable), args, timeout=timeout)


class TaskSet(object):
    """A task containing several subtasks, making it possible
    to track how many, or when all of the tasks has been completed.

    :param task: The task class or name.
        Can either be a fully qualified task name, or a task class.

    :param args: A list of args, kwargs pairs.
        e.g. ``[[args1, kwargs1], [args2, kwargs2], ..., [argsN, kwargsN]]``


    .. attribute:: task_name

        The name of the task.

    .. attribute:: arguments

        The arguments, as passed to the task set constructor.

    .. attribute:: total

        Total number of tasks in this task set.

    Example

        >>> from djangofeeds.tasks import RefreshFeedTask
        >>> taskset = TaskSet(RefreshFeedTask, args=[
        ...                 ([], {"feed_url": "http://cnn.com/rss"}),
        ...                 ([], {"feed_url": "http://bbc.com/rss"}),
        ...                 ([], {"feed_url": "http://xkcd.com/rss"})
        ... ])

        >>> taskset_result = taskset.apply_async()
        >>> list_of_return_values = taskset_result.join()

    """

    def __init__(self, task, args):
        try:
            task_name = task.name
            task_obj = task
        except AttributeError:
            task_name = task
            task_obj = tasks[task_name]

        # Get task instance
        task_obj = tasks[task_obj.name]

        self.task = task_obj
        self.task_name = task_name
        self.arguments = args
        self.total = len(args)

    def run(self, *args, **kwargs):
        """Deprecated alias to :meth:`apply_async`"""
        warnings.warn(PendingDeprecationWarning(
            "TaskSet.run will be deprecated in favor of TaskSet.apply_async "
            "in celery v1.2.0"))
        return self.apply_async(*args, **kwargs)

    def apply_async(self, connect_timeout=conf.BROKER_CONNECTION_TIMEOUT):
        """Run all tasks in the taskset.

        :returns: A :class:`celery.result.TaskSetResult` instance.

        Example

            >>> ts = TaskSet(RefreshFeedTask, args=[
            ...         (["http://foo.com/rss"], {}),
            ...         (["http://bar.com/rss"], {}),
            ... ])
            >>> result = ts.run()
            >>> result.taskset_id
            "d2c9b261-8eff-4bfb-8459-1e1b72063514"
            >>> result.subtask_ids
            ["b4996460-d959-49c8-aeb9-39c530dcde25",
            "598d2d18-ab86-45ca-8b4f-0779f5d6a3cb"]
            >>> result.waiting()
            True
            >>> time.sleep(10)
            >>> result.ready()
            True
            >>> result.successful()
            True
            >>> result.failed()
            False
            >>> result.join()
            [True, True]

        """
        if conf.ALWAYS_EAGER:
            return self.apply()

        taskset_id = gen_unique_id()

<<<<<<< HEAD
        from celery.conf import ALWAYS_EAGER
        if ALWAYS_EAGER:
            subtasks = [apply(self.task, args, kwargs)
                            for args, kwargs in self.arguments]
            return TaskSetResult(taskset_id, subtasks)

        conn = DjangoBrokerConnection(connect_timeout=connect_timeout)
        publisher = TaskPublisher(connection=conn,
                                  exchange=self.task.exchange)
        subtasks = [apply_async(self.task, args, kwargs,
                                taskset_id=taskset_id, publisher=publisher)
                        for args, kwargs in self.arguments]
        publisher.close()
        conn.close()
        result = TaskSetResult(taskset_id, subtasks)
        default_backend.store_taskset(taskset_id, result)
        return result
=======
        conn = self.task.establish_connection(connect_timeout=connect_timeout)
        publisher = self.task.get_publisher(connection=conn)
        try:
            subtasks = [self.apply_part(arglist, taskset_id, publisher)
                            for arglist in self.arguments]
        finally:
            publisher.close()
            conn.close()
        return TaskSetResult(taskset_id, subtasks)
>>>>>>> a7865282

    def apply_part(self, arglist, taskset_id, publisher):
        args, kwargs, opts = mexpand(arglist, 3, default={})
        return apply_async(self.task, args, kwargs,
                           taskset_id=taskset_id, publisher=publisher, **opts)

    def apply(self):
        taskset_id = gen_unique_id()
        subtasks = [apply(self.task, args, kwargs)
                        for args, kwargs in self.arguments]
        return TaskSetResult(taskset_id, subtasks)

    @classmethod
    def remote_execute(cls, func, args):
        """Apply ``args`` to function by distributing the args to the
        celery server(s)."""
        pickled = pickle.dumps(func)
        arguments = [[[pickled, arg, {}], {}] for arg in args]
        return cls(ExecuteRemoteTask, arguments)

    @classmethod
    def map(cls, func, args, timeout=None):
        """Distribute processing of the arguments and collect the results."""
        remote_task = cls.remote_execute(func, args)
        return remote_task.run().join(timeout=timeout)

    @classmethod
    def map_async(cls, func, args, timeout=None):
        """Distribute processing of the arguments and collect the results
        asynchronously.

        :returns: :class:`celery.result.AsyncResult` instance.

        """
        serfunc = pickle.dumps(func)
        return AsynchronousMapTask.delay(serfunc, args, timeout=timeout)


class PeriodicTask(Task):
    """A periodic task is a task that behaves like a :manpage:`cron` job.

    Results of periodic tasks are not stored by default.

    .. attribute:: run_every

        *REQUIRED* Defines how often the task is run (its interval),
        it can be either a :class:`datetime.timedelta` object or an
        integer specifying the time in seconds.

    .. attribute:: relative

        If set to ``True``, run times are relative to the time when the
        server was started. This was the previous behaviour, periodic tasks
        are now scheduled by the clock.

    :raises NotImplementedError: if the :attr:`run_every` attribute is
        not defined.

    Example

        >>> from celery.task import tasks, PeriodicTask
        >>> from datetime import timedelta
        >>> class MyPeriodicTask(PeriodicTask):
        ...     run_every = timedelta(seconds=30)
        ...
        ...     def run(self, **kwargs):
        ...         logger = self.get_logger(**kwargs)
        ...         logger.info("Running MyPeriodicTask")

    """
    abstract = True
    ignore_result = True
    type = "periodic"
    relative = False

    def __init__(self):
        if not hasattr(self, "run_every"):
            raise NotImplementedError(
                    "Periodic tasks must have a run_every attribute")

        # If run_every is a integer, convert it to timedelta seconds.
        # Operate on the original class attribute so anyone accessing
        # it directly gets the right value.
        if isinstance(self.__class__.run_every, int):
            self.__class__.run_every = timedelta(seconds=self.run_every)

        super(PeriodicTask, self).__init__()

    def remaining_estimate(self, last_run_at):
        """Returns when the periodic task should run next as a timedelta."""
        next_run_at = last_run_at + self.run_every
        if not self.relative:
            next_run_at = self.delta_resolution(next_run_at, self.run_every)
        return next_run_at - datetime.now()

    def timedelta_seconds(self, delta):
        """Convert :class:`datetime.timedelta` to seconds.

        Doesn't account for negative timedeltas.

        """
        return timedelta_seconds(delta)

    def is_due(self, last_run_at):
        """Returns tuple of two items ``(is_due, next_time_to_run)``,
        where next time to run is in seconds.

        e.g.

        * ``(True, 20)``, means the task should be run now, and the next
            time to run is in 20 seconds.

        * ``(False, 12)``, means the task should be run in 12 seconds.

        You can override this to decide the interval at runtime,
        but keep in mind the value of ``CELERYBEAT_MAX_LOOP_INTERVAL``, which
        decides the maximum number of seconds celerybeat can sleep between
        re-checking the periodic task intervals. So if you dynamically change
        the next run at value, and the max interval is set to 5 minutes, it
        will take 5 minutes for the change to take effect, so you may
        consider lowering the value of ``CELERYBEAT_MAX_LOOP_INTERVAL`` if
        responsiveness if of importance to you.

        """
        rem_delta = self.remaining_estimate(last_run_at)
        rem = self.timedelta_seconds(rem_delta)
        if rem == 0:
            return True, self.timedelta_seconds(self.run_every)
        return False, rem

    def delta_resolution(self, dt, delta):
        resolution = {3: lambda x: x / 86400,
                      4: lambda x: x / 3600,
                      5: lambda x: x / 60}
        args = dt.year, dt.month, dt.day, dt.hour, dt.minute, dt.second
        r = None
        for res, calc in resolution.items():
            if calc(self.timedelta_seconds(delta)):
                r = res
        return datetime(*args[:r])<|MERGE_RESOLUTION|>--- conflicted
+++ resolved
@@ -15,10 +15,6 @@
 from celery.messaging import TaskPublisher, TaskConsumer
 from celery.messaging import establish_connection as _establish_connection
 from celery.exceptions import MaxRetriesExceededError, RetryTaskError
-<<<<<<< HEAD
-from celery.backends import default_backend
-from datetime import timedelta
-=======
 
 
 class TaskType(type):
@@ -57,7 +53,6 @@
             task_cls = super_new(cls, name, bases, attrs)
             tasks.register(task_cls)
         return tasks[task_name].__class__
->>>>>>> a7865282
 
 
 class Task(object):
@@ -533,26 +528,6 @@
             return self.apply()
 
         taskset_id = gen_unique_id()
-
-<<<<<<< HEAD
-        from celery.conf import ALWAYS_EAGER
-        if ALWAYS_EAGER:
-            subtasks = [apply(self.task, args, kwargs)
-                            for args, kwargs in self.arguments]
-            return TaskSetResult(taskset_id, subtasks)
-
-        conn = DjangoBrokerConnection(connect_timeout=connect_timeout)
-        publisher = TaskPublisher(connection=conn,
-                                  exchange=self.task.exchange)
-        subtasks = [apply_async(self.task, args, kwargs,
-                                taskset_id=taskset_id, publisher=publisher)
-                        for args, kwargs in self.arguments]
-        publisher.close()
-        conn.close()
-        result = TaskSetResult(taskset_id, subtasks)
-        default_backend.store_taskset(taskset_id, result)
-        return result
-=======
         conn = self.task.establish_connection(connect_timeout=connect_timeout)
         publisher = self.task.get_publisher(connection=conn)
         try:
@@ -561,8 +536,10 @@
         finally:
             publisher.close()
             conn.close()
-        return TaskSetResult(taskset_id, subtasks)
->>>>>>> a7865282
+        result = TaskSetResult(taskset_id, subtasks)
+        self.task.backend.store_taskset(taskset_id, result)
+
+        return result
 
     def apply_part(self, arglist, taskset_id, publisher):
         args, kwargs, opts = mexpand(arglist, 3, default={})
