--- conflicted
+++ resolved
@@ -68,14 +68,9 @@
     
     # Try to see if the process is actually running,
     # and reap zombie proceses while we're at it.
-<<<<<<< HEAD
-    # Only do this if os.kill exists. It doesn't on windows.
-    
-=======
 
     # Only do this if os.kill exists for this platform (e.g. Windows doesn't
     # support it).
->>>>>>> 19747ebe
     if callable(getattr(os, "kill", None)) and reap_process(process.pid):
         return True
 
