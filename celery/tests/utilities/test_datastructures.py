--- conflicted
+++ resolved
@@ -89,8 +89,10 @@
         self.assertItemsEqual(list(iter(self.view)),
                               list(expected.keys()))
         self.assertItemsEqual(list(self.view.keys()), list(expected.keys()))
-        self.assertItemsEqual(list(self.view.values()),
-                list(expected.values()))
+        self.assertItemsEqual(
+            list(self.view.values()),
+            list(expected.values()),
+        )
 
 
 class test_ExceptionInfo(Case):
@@ -281,20 +283,16 @@
         self.assertLess(order.index('A'), order.index('C'))
 
     def test_edges(self):
-        self.assertItemsEqual(list(self.graph1().edges()),
-                             ['C', 'D'])
+        self.assertItemsEqual(
+            list(self.graph1().edges()),
+            ['C', 'D'],
+        )
 
     def test_items(self):
-<<<<<<< HEAD
-        self.assertDictEqual(dict(items(self.graph1())),
-                {'A': [], 'B': [],
-                 'C': ['A'], 'D': ['C', 'B']})
-=======
         self.assertDictEqual(
-            dict(self.graph1().items()),
+            dict(items(self.graph1())),
             {'A': [], 'B': [], 'C': ['A'], 'D': ['C', 'B']},
         )
->>>>>>> 24696876
 
     def test_to_dot(self):
         s = WhateverIO()
