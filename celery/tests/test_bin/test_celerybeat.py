--- conflicted
+++ resolved
@@ -4,13 +4,8 @@
 
 from celery import beat
 from celery import platform
-<<<<<<< HEAD
 from celery.bin import celerybeat as celerybeat_bin
-from celery.apps import beat as celerybeat
-=======
 from celery.apps import beat as beatapp
-from celery.bin import celerybeat as celerybeat
->>>>>>> 9b66d0f1
 
 
 class MockService(beat.Service):
@@ -113,11 +108,6 @@
             MockBeat.running = False
 
     def test_parse_options(self):
-<<<<<<< HEAD
         cmd = celerybeat_bin.BeatCommand()
         options, args = cmd.parse_options("celerybeat", ["-s", "foo"])
-=======
-        options,args = celerybeat.BeatCommand().parse_options(
-                "celerybeat", ["-s", "foo"])
->>>>>>> 9b66d0f1
         self.assertEqual(options.schedule, "foo")