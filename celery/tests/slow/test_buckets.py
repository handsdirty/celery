--- conflicted
+++ resolved
@@ -31,15 +31,9 @@
     def __eq__(self, other):
         if isinstance(other, self.__class__):
             return bool(self.id == other.id
-<<<<<<< HEAD
-                    and self.name == other.name
-                    and self.args == other.args
-                    and self.kwargs == other.kwargs)
-=======
                         and self.name == other.name
                         and self.args == other.args
                         and self.kwargs == other.kwargs)
->>>>>>> 24696876
         else:
             return self == other
 
