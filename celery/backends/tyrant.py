"""celery.backends.tyrant"""
from django.core.exceptions import ImproperlyConfigured

try:
    import pytyrant
except ImportError:
    raise ImproperlyConfigured(
            "The Tokyo Tyrant backend requires the pytyrant library.")

<<<<<<< HEAD
from celery.backends.base import BaseBackend
from celery.loaders import settings
from carrot.messaging import serialize, deserialize
try:
    import cPickle as pickle
except ImportError:
    import pickle
=======
from celery.backends.base import KeyValueStoreBackend
from django.conf import settings
>>>>>>> 142eef30


class Backend(KeyValueStoreBackend):
    """Tokyo Cabinet based task backend store.

    .. attribute:: tyrant_host

        The hostname to the Tokyo Tyrant server.

    .. attribute:: tyrant_port

        The port to the Tokyo Tyrant server.

    """
    tyrant_host = None
    tyrant_port = None

    def __init__(self, tyrant_host=None, tyrant_port=None):
        """Initialize Tokyo Tyrant backend instance.

        Raises :class:`django.core.exceptions.ImproperlyConfigured` if
        :setting:`TT_HOST` or :setting:`TT_PORT` is not set.

        """
        self.tyrant_host = tyrant_host or \
                            getattr(settings, "TT_HOST", self.tyrant_host)
        self.tyrant_port = tyrant_port or \
                            getattr(settings, "TT_PORT", self.tyrant_port)
        if self.tyrant_port:
            self.tyrant_port = int(self.tyrant_port)
        if not self.tyrant_host or not self.tyrant_port:
            raise ImproperlyConfigured(
                "To use the Tokyo Tyrant backend, you have to "
                "set the TT_HOST and TT_PORT settings in your settings.py")
        super(Backend, self).__init__()
        self._connection = None

    def open(self):
        """Get :class:`pytyrant.PyTyrant`` instance with the current
        server configuration.

        The connection is then cached until you do an
        explicit :meth:`close`.

        """
        # connection overrides bool()
        if self._connection is None:
            self._connection = pytyrant.PyTyrant.open(self.tyrant_host,
                                                      self.tyrant_port)
        return self._connection

    def close(self):
        """Close the tyrant connection and remove the cache."""
        # connection overrides bool()
        if self._connection is not None:
            self._connection.close()
            self._connection = None

    def process_cleanup(self):
        self.close()

    def get(self, key):
        return self.open().get(key)

    def set(self, key, value):
        self.open()[key] = value<|MERGE_RESOLUTION|>--- conflicted
+++ resolved
@@ -1,24 +1,7 @@
 """celery.backends.tyrant"""
 from django.core.exceptions import ImproperlyConfigured
-
-try:
-    import pytyrant
-except ImportError:
-    raise ImproperlyConfigured(
-            "The Tokyo Tyrant backend requires the pytyrant library.")
-
-<<<<<<< HEAD
-from celery.backends.base import BaseBackend
+from celery.backends.base import KeyValueStoreBackend
 from celery.loaders import settings
-from carrot.messaging import serialize, deserialize
-try:
-    import cPickle as pickle
-except ImportError:
-    import pickle
-=======
-from celery.backends.base import KeyValueStoreBackend
-from django.conf import settings
->>>>>>> 142eef30
 
 
 class Backend(KeyValueStoreBackend):
