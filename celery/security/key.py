--- conflicted
+++ resolved
@@ -7,12 +7,8 @@
 __all__ = ['PrivateKey']
 
 
-<<<<<<< HEAD
 class PrivateKey:
-=======
-class PrivateKey(object):
     """Represents a private key."""
->>>>>>> 9c83c3f9
 
     def __init__(self, key):
         with reraise_errors('Invalid private key: {0!r}'):
