# -*- coding: utf-8 -*-
"""Streaming, truncating, non-recursive version of :func:`repr`.

Differences from regular :func:`repr`:

- Sets are represented the Python 3 way: ``{1, 2}`` vs ``set([1, 2])``.
- Unicode strings does not have the ``u'`` prefix, even on Python 2.
- Empty set formatted as ``set()`` (Python 3), not ``set([])`` (Python 2).
- Longs don't have the ``L`` suffix.

Very slow with no limits, super quick with limits.
"""
from collections import Iterable, Mapping, deque, namedtuple

from decimal import Decimal
from itertools import chain
from numbers import Number
from pprint import _recursion
from typing import (
    Any, Callable, Iterator, MutableSequence, Optional, Set, Sequence, Tuple,
)

from kombu.utils.encoding import bytes_to_str

from .text import truncate, truncate_bytes

__all__ = ['saferepr', 'reprstream']

<<<<<<< HEAD
=======
# pylint: disable=redefined-outer-name
# We cache globals and attribute lookups, so disable this warning.

IS_PY3 = sys.version_info[0] == 3

if IS_PY3:  # pragma: no cover
    range_t = (range, )
else:
    class range_t(object):  # noqa
        pass

>>>>>>> 9c83c3f9
_literal = namedtuple('_literal', ('value', 'truncate', 'direction'))
_key = namedtuple('_key', ('value',))
_quoted = namedtuple('_quoted', ('value',))
_dirty = namedtuple('_dirty', ('objid',))

chars_t = (bytes, str)
safe_t = (Number,)
set_t = (frozenset, set)

LIT_DICT_START = _literal('{', False, +1)
LIT_DICT_KVSEP = _literal(': ', True, 0)
LIT_DICT_END = _literal('}', False, -1)
LIT_LIST_START = _literal('[', False, +1)
LIT_LIST_END = _literal(']', False, -1)
LIT_LIST_SEP = _literal(', ', True, 0)
LIT_SET_START = _literal('{', False, +1)
LIT_SET_END = _literal('}', False, -1)
LIT_TUPLE_START = _literal('(', False, +1)
LIT_TUPLE_END = _literal(')', False, -1)
LIT_TUPLE_END_SV = _literal(',)', False, -1)


<<<<<<< HEAD
def saferepr(o: Any, maxlen: Optional[int]=None,
             maxlevels: int=3, seen: Optional[Set]=None) -> str:
=======
def saferepr(o, maxlen=None, maxlevels=3, seen=None):
    """Safe version of :func:`repr`.

    Warning:
        Make sure you set the maxlen argument, or it will be very slow
        for recursive objects.  With the maxlen set, it's often faster
        than built-in repr.
    """
>>>>>>> 9c83c3f9
    return ''.join(_saferepr(
        o, maxlen=maxlen, maxlevels=maxlevels, seen=seen
    ))


def _chaindict(mapping: Mapping,
               LIT_DICT_KVSEP: str=LIT_DICT_KVSEP,
               LIT_LIST_SEP: str=LIT_LIST_SEP) -> Iterator[Any]:
    size = len(mapping)
    for i, (k, v) in enumerate(mapping.items()):
        yield _key(k)
        yield LIT_DICT_KVSEP
        yield v
        if i < (size - 1):
            yield LIT_LIST_SEP


def _chainlist(it: Sequence, LIT_LIST_SEP: str=LIT_LIST_SEP) -> Iterator[Any]:
    size = len(it)
    for i, v in enumerate(it):
        yield v
        if i < (size - 1):
            yield LIT_LIST_SEP


def _repr_empty_set(s: Any) -> str:
    return '%s()' % (type(s).__name__,)


def _saferepr(o: Any, maxlen: Optional[int]=None,
              maxlevels: int=3, seen: Optional[Set]=None) -> str:
    stack = deque([iter([o])])
    for token, it in reprstream(stack, seen=seen, maxlevels=maxlevels):
        if maxlen is not None and maxlen <= 0:
            yield ', ...'
            # move rest back to stack, so that we can include
            # dangling parens.
            stack.append(it)
            break
        if isinstance(token, _literal):
            val = token.value
        elif isinstance(token, _key):
            val = saferepr(token.value, maxlen, maxlevels)
        elif isinstance(token, _quoted):
            val = token.value
            if isinstance(val, bytes):
                val = "b'%s'" % (bytes_to_str(truncate_bytes(val, maxlen)),)
        else:
            val = truncate(token, maxlen)
        yield val
        if maxlen is not None:
            maxlen -= len(val)
    for rest1 in stack:
        # maxlen exceeded, process any dangling parens.
        for rest2 in rest1:
            if isinstance(rest2, _literal) and not rest2.truncate:
                yield rest2.value


def _reprseq(val: Any, lit_start: str, lit_end: str, builtin_type: Any,
             chainer: Callable) -> Tuple[Any, Any, Any]:
    if type(val) is builtin_type:  # noqa
        return lit_start, lit_end, chainer(val)
    return (
        _literal('%s(%s' % (type(val).__name__, lit_start.value), False, +1),
        _literal('%s)' % (lit_end.value,), False, -1),
        chainer(val)
    )


<<<<<<< HEAD
def reprstream(stack: MutableSequence, seen: Optional[Set]=None,
               maxlevels: int=3, level: int=0,
               isinstance: Callable=isinstance) -> Iterator[Any]:
=======
def reprstream(stack, seen=None, maxlevels=3, level=0, isinstance=isinstance):
    """Streaming repr, yielding tokens."""
>>>>>>> 9c83c3f9
    seen = seen or set()
    append = stack.append
    popleft = stack.popleft
    is_in_seen = seen.__contains__
    discard_from_seen = seen.discard
    add_to_seen = seen.add

    while stack:
        lit_start = lit_end = None
        it = popleft()
        for val in it:
            orig = val
            if isinstance(val, _dirty):
                discard_from_seen(val.objid)
                continue
            elif isinstance(val, _literal):
                level += val.direction
                yield val, it
            elif isinstance(val, _key):
                yield val, it
            elif isinstance(val, Decimal):
                yield repr(val), it
            elif isinstance(val, safe_t):
                yield str(val), it
            elif isinstance(val, chars_t):
                yield _quoted(val), it
            elif isinstance(val, range):  # pragma: no cover
                yield repr(val), it
            else:
                if isinstance(val, set_t):
                    if not val:
                        yield _repr_empty_set(val), it
                        continue
                    lit_start, lit_end, val = _reprseq(
                        val, LIT_SET_START, LIT_SET_END, set, _chainlist,
                    )
                elif isinstance(val, tuple):
                    lit_start, lit_end, val = (
                        LIT_TUPLE_START,
                        LIT_TUPLE_END_SV if len(val) == 1 else LIT_TUPLE_END,
                        _chainlist(val))
                elif isinstance(val, Mapping):
                    lit_start, lit_end, val = (
                        LIT_DICT_START, LIT_DICT_END, _chaindict(val))
                elif isinstance(val, Iterable):
                    lit_start, lit_end, val = (
                        LIT_LIST_START, LIT_LIST_END, _chainlist(val))
                else:
                    # other type of object
                    yield repr(val), it
                    continue

                if maxlevels and level >= maxlevels:
                    yield '%s...%s' % (lit_start.value, lit_end.value), it
                    continue

                objid = id(orig)
                if is_in_seen(objid):
                    yield _recursion(orig), it
                    continue
                add_to_seen(objid)

                # Recurse into the new list/tuple/dict/etc by tacking
                # the rest of our iterable onto the new it: this way
                # it works similar to a linked list.
                append(chain([lit_start], val, [_dirty(objid), lit_end], it))
                break<|MERGE_RESOLUTION|>--- conflicted
+++ resolved
@@ -26,20 +26,9 @@
 
 __all__ = ['saferepr', 'reprstream']
 
-<<<<<<< HEAD
-=======
 # pylint: disable=redefined-outer-name
 # We cache globals and attribute lookups, so disable this warning.
 
-IS_PY3 = sys.version_info[0] == 3
-
-if IS_PY3:  # pragma: no cover
-    range_t = (range, )
-else:
-    class range_t(object):  # noqa
-        pass
-
->>>>>>> 9c83c3f9
 _literal = namedtuple('_literal', ('value', 'truncate', 'direction'))
 _key = namedtuple('_key', ('value',))
 _quoted = namedtuple('_quoted', ('value',))
@@ -62,11 +51,8 @@
 LIT_TUPLE_END_SV = _literal(',)', False, -1)
 
 
-<<<<<<< HEAD
 def saferepr(o: Any, maxlen: Optional[int]=None,
              maxlevels: int=3, seen: Optional[Set]=None) -> str:
-=======
-def saferepr(o, maxlen=None, maxlevels=3, seen=None):
     """Safe version of :func:`repr`.
 
     Warning:
@@ -74,7 +60,6 @@
         for recursive objects.  With the maxlen set, it's often faster
         than built-in repr.
     """
->>>>>>> 9c83c3f9
     return ''.join(_saferepr(
         o, maxlen=maxlen, maxlevels=maxlevels, seen=seen
     ))
@@ -145,14 +130,10 @@
     )
 
 
-<<<<<<< HEAD
 def reprstream(stack: MutableSequence, seen: Optional[Set]=None,
                maxlevels: int=3, level: int=0,
                isinstance: Callable=isinstance) -> Iterator[Any]:
-=======
-def reprstream(stack, seen=None, maxlevels=3, level=0, isinstance=isinstance):
     """Streaming repr, yielding tokens."""
->>>>>>> 9c83c3f9
     seen = seen or set()
     append = stack.append
     popleft = stack.popleft
