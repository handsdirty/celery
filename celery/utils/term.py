--- conflicted
+++ resolved
@@ -1,26 +1,16 @@
 # -*- coding: utf-8 -*-
 """Terminals and colors."""
-<<<<<<< HEAD
+import codecs
+import base64
+import os
 import platform
+import sys
 
 from functools import reduce
 from typing import Any, Tuple
 from typing import Callable, Mapping  # noqa
-=======
-from __future__ import absolute_import, unicode_literals
 
-import base64
-import codecs
-import os
-import sys
-
-import platform
-
-from functools import reduce
-
-from celery.five import python_2_unicode_compatible, string
 from celery.platforms import isatty
->>>>>>> 9c83c3f9
 
 __all__ = ['colored']
 
@@ -60,15 +50,8 @@
     def __init__(self, *s: Tuple[Any],
                  enabled: bool=True, op: str='', **kwargs) -> None:
         self.s = s
-<<<<<<< HEAD
         self.enabled = not IS_WINDOWS and enabled
         self.op = op
-
-        # type: Mapping[str, Callable]
-=======
-        self.enabled = not IS_WINDOWS and kwargs.get('enabled', True)
-        self.op = kwargs.get('op', '')
->>>>>>> 9c83c3f9
         self.names = {
             'black': self.black,
             'red': self.red,
@@ -80,17 +63,10 @@
             'white': self.white,
         }
 
-<<<<<<< HEAD
     def _add(self, a: Any, b: Any) -> str:
         return str(a) + str(b)
 
     def _fold_no_color(self, a: Any, b: Any) -> str:
-=======
-    def _add(self, a, b):
-        return string(a) + string(b)
-
-    def _fold_no_color(self, a, b):
->>>>>>> 9c83c3f9
         try:
             A = a.no_color()
         except AttributeError:
@@ -179,7 +155,6 @@
     def reset(self, *s: Tuple[Any]) -> Any:
         return self.node(s or [''], RESET_SEQ)
 
-<<<<<<< HEAD
     def __add__(self, other: Any) -> str:
         return str(self) + str(other)
 
@@ -191,9 +166,6 @@
         if self.enabled:
             suffix = RESET_SEQ
         return str(''.join((self.embed(), str(suffix))))
-=======
-    def __add__(self, other):
-        return string(self) + string(other)
 
 
 def supports_images():
@@ -208,5 +180,4 @@
 def imgcat(path, inline=1, preserve_aspect_ratio=0, **kwargs):
     return '\n%s1337;File=inline=%d;preserveAspectRatio=%d:%s%s' % (
         _IMG_PRE, inline, preserve_aspect_ratio,
-        _read_as_base64(path), _IMG_POST)
->>>>>>> 9c83c3f9
+        _read_as_base64(path), _IMG_POST)