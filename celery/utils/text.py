--- conflicted
+++ resolved
@@ -1,22 +1,11 @@
 # -*- coding: utf-8 -*-
 """Text formatting utilities."""
-<<<<<<< HEAD
-=======
-from __future__ import absolute_import, unicode_literals
->>>>>>> 28eb9095
 import re
 from collections import Callable
 from functools import partial
-<<<<<<< HEAD
 from pprint import pformat
 from textwrap import fill
 from typing import Any, ByteString, Mapping, Pattern, Sequence, Union
-
-=======
-from textwrap import fill
-from pprint import pformat
-from celery.five import string_t
->>>>>>> 28eb9095
 
 __all__ = [
     'abbr', 'abbrtask', 'dedent', 'dedent_initial',
