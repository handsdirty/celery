# -*- coding: utf-8 -*-
"""System information utilities."""
import os

from collections import namedtuple

from math import ceil

from kombu.utils.objects import cached_property

__all__ = ['load_average', 'load_average_t', 'df']

load_average_t = namedtuple('load_average_t', (
    'min_1', 'min_5', 'min_15',
))


def _avg(f: float) -> float:
    return ceil(f * 1e2) / 1e2


if hasattr(os, 'getloadavg'):

<<<<<<< HEAD
    def load_average() -> load_average_t:
        min_1, min_5, min_15 = os.getloadavg()
        return load_average_t(_avg(min_1), _avg(min_5), _avg(min_15))

else:  # pragma: no cover
    # Windows doesn't have getloadavg
    def load_average() -> load_average_t:  # noqa
        return load_average_t(0.0, 0.0, 0.0)


class df:
=======
    def _load_average():
        return tuple(ceil(l * 1e2) / 1e2 for l in os.getloadavg())

else:  # pragma: no cover
    # Windows doesn't have getloadavg
    def _load_average():  # noqa
        return (0.0, 0.0, 0.0)


def load_average():
    """Return system load average as a triple."""
    return _load_average()


class df(object):
    """Disk information."""
>>>>>>> 9c83c3f9

    def __init__(self, path: str) -> None:
        self.path = path

    @property
    def total_blocks(self) -> float:
        return self.stat.f_blocks * self.stat.f_frsize / 1024

    @property
    def available(self) -> float:
        return self.stat.f_bavail * self.stat.f_frsize / 1024

    @property
    def capacity(self) -> int:
        avail = self.stat.f_bavail
        used = self.stat.f_blocks - self.stat.f_bfree
        return int(ceil(used * 100.0 / (used + avail) + 0.5))

    @cached_property
    def stat(self) -> os.statvfs_result:
        return os.statvfs(os.path.abspath(self.path))<|MERGE_RESOLUTION|>--- conflicted
+++ resolved
@@ -21,36 +21,23 @@
 
 if hasattr(os, 'getloadavg'):
 
-<<<<<<< HEAD
-    def load_average() -> load_average_t:
+    def _load_average() -> load_average_t:
         min_1, min_5, min_15 = os.getloadavg()
         return load_average_t(_avg(min_1), _avg(min_5), _avg(min_15))
 
 else:  # pragma: no cover
     # Windows doesn't have getloadavg
-    def load_average() -> load_average_t:  # noqa
+    def _load_average() -> load_average_t:  # noqa
         return load_average_t(0.0, 0.0, 0.0)
 
 
-class df:
-=======
-    def _load_average():
-        return tuple(ceil(l * 1e2) / 1e2 for l in os.getloadavg())
-
-else:  # pragma: no cover
-    # Windows doesn't have getloadavg
-    def _load_average():  # noqa
-        return (0.0, 0.0, 0.0)
-
-
-def load_average():
+def load_average() -> load_average_t:
     """Return system load average as a triple."""
     return _load_average()
 
 
-class df(object):
+class df:
     """Disk information."""
->>>>>>> 9c83c3f9
 
     def __init__(self, path: str) -> None:
         self.path = path
