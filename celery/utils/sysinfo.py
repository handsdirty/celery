--- conflicted
+++ resolved
@@ -1,14 +1,7 @@
 # -*- coding: utf-8 -*-
 """System information utilities."""
-<<<<<<< HEAD
 import os
-
 from collections import namedtuple
-
-=======
-from __future__ import absolute_import, unicode_literals
-import os
->>>>>>> 28eb9095
 from math import ceil
 from kombu.utils.objects import cached_property
 
