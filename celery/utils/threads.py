--- conflicted
+++ resolved
@@ -36,12 +36,8 @@
 
 
 @contextmanager
-<<<<<<< HEAD
 def default_socket_timeout(timeout: Timeout) -> Iterator:
-=======
-def default_socket_timeout(timeout):
     """Context temporarily setting the default socket timeout."""
->>>>>>> 9c83c3f9
     prev = socket.getdefaulttimeout()
     socket.setdefaulttimeout(timeout)
     yield
@@ -97,14 +93,9 @@
             self.join(threading.TIMEOUT_MAX)
 
 
-<<<<<<< HEAD
 def release_local(local: 'Local') -> None:
-    """Releases the contents of the local for the current context.
-=======
-def release_local(local):
     """Release the contents of the local for the current context.
 
->>>>>>> 9c83c3f9
     This makes it possible to use locals without a manager.
 
     With this function one can release :class:`Local` objects as well as
@@ -123,13 +114,9 @@
     local.__release_local__()
 
 
-<<<<<<< HEAD
 class Local:
-=======
-class Local(object):
     """Local object."""
 
->>>>>>> 9c83c3f9
     __slots__ = ('__storage__', '__ident_func__')
 
     def __init__(self) -> None:
@@ -167,15 +154,10 @@
             raise AttributeError(name)
 
 
-<<<<<<< HEAD
 class _LocalStack:
-    """This class works similar to a :class:`Local` but keeps a stack
-=======
-class _LocalStack(object):
     """Local stack.
 
     This class works similar to a :class:`Local` but keeps a stack
->>>>>>> 9c83c3f9
     of objects instead.  This is best explained with an example::
 
         >>> ls = LocalStack()
@@ -221,13 +203,8 @@
             return rv
         return Proxy(_lookup)
 
-<<<<<<< HEAD
     def push(self, obj: Any) -> Any:
-        """Pushes a new item to the stack"""
-=======
-    def push(self, obj):
         """Push a new item to the stack."""
->>>>>>> 9c83c3f9
         rv = getattr(self._local, 'stack', None)
         if rv is None:
             # pylint: disable=assigning-non-slot
@@ -236,17 +213,11 @@
         rv.append(obj)
         return rv
 
-<<<<<<< HEAD
     def pop(self) -> Any:
-        """Remove the topmost item from the stack, will return the
-        old value or `None` if the stack was already empty.
-=======
-    def pop(self):
         """Remove the topmost item from the stack.
 
         Note:
             Will return the old value or `None` if the stack was already empty.
->>>>>>> 9c83c3f9
         """
         stack = getattr(self._local, 'stack', None)
         if stack is None:
@@ -262,32 +233,20 @@
         return len(stack) if stack else 0
 
     @property
-<<<<<<< HEAD
     def stack(self) -> List:
-        """get_current_worker_task uses this to find
-        the original task that was executed by the worker."""
-=======
-    def stack(self):
         # get_current_worker_task uses this to find
         # the original task that was executed by the worker.
->>>>>>> 9c83c3f9
         stack = getattr(self._local, 'stack', None)
         if stack is not None:
             return stack
         return []
 
     @property
-<<<<<<< HEAD
     def top(self) -> Any:
-        """The topmost item on the stack.  If the stack is empty,
-        `None` is returned.
-=======
-    def top(self):
         """The topmost item on the stack.
 
         Note:
             If the stack is empty, :const:`None` is returned.
->>>>>>> 9c83c3f9
         """
         try:
             return self._local.stack[-1]
@@ -295,18 +254,11 @@
             return None
 
 
-<<<<<<< HEAD
 class LocalManager:
-    """Local objects cannot manage themselves. For that you need a local
-    manager.  You can pass a local manager multiple locals or add them
-=======
-@python_2_unicode_compatible
-class LocalManager(object):
     """Local objects cannot manage themselves.
 
     For that you need a local manager.
     You can pass a local manager multiple locals or add them
->>>>>>> 9c83c3f9
     later by appending them to ``manager.locals``.  Every time the manager
     cleans up, it will clean up all the data left in the locals for this
     context.
@@ -330,15 +282,10 @@
         else:
             self.ident_func = get_ident
 
-<<<<<<< HEAD
     def get_ident(self) -> Any:
-        """Return the context identifier the local objects use internally
-=======
-    def get_ident(self):
         """Return context identifier.
 
         This is the indentifer the local objects use internally
->>>>>>> 9c83c3f9
         for this context.  You cannot override this method to change the
         behavior but use it to link other context local objects (such as
         SQLAlchemy's scoped sessions) to the Werkzeug locals.
@@ -361,16 +308,10 @@
 class _FastLocalStack(threading.local):
 
     def __init__(self):
-<<<<<<< HEAD
-        self.stack = []                 # type: List[Any]
-        self.push = self.stack.append   # type: Callable[[Any], None]
-        self.pop = self.stack.pop       # type: Callable[[], Any]
-=======
         self.stack = []
         self.push = self.stack.append
         self.pop = self.stack.pop
-        super(_FastLocalStack, self).__init__()
->>>>>>> 9c83c3f9
+        super().__init__()
 
     @property
     def top(self) -> Any:
