# -*- coding: utf-8 -*-
"""Program used to daemonize the worker.

Using :func:`os.execv` as forking and multiprocessing
leads to weird issues (it was a long time ago now, but it
could have something to do with the threading mutex bug)
"""
<<<<<<< HEAD
=======
from __future__ import absolute_import, unicode_literals
>>>>>>> 28eb9095
import argparse
import celery
import os
import sys
from celery.platforms import EX_FAILURE, detached
from celery.utils.log import get_logger
from celery.utils.nodenames import default_nodename, node_format
from celery.bin.base import daemon_options

__all__ = ['detached_celeryd', 'detach']
logger = get_logger(__name__)
C_FAKEFORK = os.environ.get('C_FAKEFORK')


def detach(path, argv, logfile=None, pidfile=None, uid=None,
           gid=None, umask=None, workdir=None, fake=False, app=None,
           executable=None, hostname=None):
    """Detach program by argv'."""
    hostname = default_nodename(hostname)
    logfile = node_format(logfile, hostname)
    pidfile = node_format(pidfile, hostname)
    fake = 1 if C_FAKEFORK else fake
    with detached(logfile, pidfile, uid, gid, umask, workdir, fake,
                  after_forkers=False):
        try:
            if executable is not None:
                path = executable
            os.execv(path, [path] + argv)
        except Exception:  # pylint: disable=broad-except
            if app is None:
                from celery import current_app
                app = current_app
            app.log.setup_logging_subsystem(
                'ERROR', logfile, hostname=hostname)
            logger.critical("Can't exec %r", ' '.join([path] + argv),
                            exc_info=True)
        return EX_FAILURE


class detached_celeryd:
    """Daemonize the celery worker process."""

    usage = '%(prog)s [options] [celeryd options]'
    version = celery.VERSION_BANNER
    description = ('Detaches Celery worker nodes.  See `celery worker --help` '
                   'for the list of supported worker arguments.')
    command = sys.executable
    execv_path = sys.executable
    execv_argv = ['-m', 'celery', 'worker']

    def __init__(self, app=None):
        self.app = app

    def create_parser(self, prog_name):
        parser = argparse.ArgumentParser(
            prog=prog_name,
            usage=self.usage,
            description=self.description,
        )
        self._add_version_argument(parser)
        self.add_arguments(parser)
        return parser

    def _add_version_argument(self, parser):
        parser.add_argument(
            '--version', action='version', version=self.version,
        )

    def parse_options(self, prog_name, argv):
        parser = self.create_parser(prog_name)
        options, leftovers = parser.parse_known_args(argv)
        if options.logfile:
            leftovers.append('--logfile={0}'.format(options.logfile))
        if options.pidfile:
            leftovers.append('--pidfile={0}'.format(options.pidfile))
        if options.hostname:
            leftovers.append('--hostname={0}'.format(options.hostname))
        return options, leftovers

    def execute_from_commandline(self, argv=None):
        argv = sys.argv if argv is None else argv
        prog_name = os.path.basename(argv[0])
        config, argv = self._split_command_line_config(argv)
        options, leftovers = self.parse_options(prog_name, argv[1:])
        sys.exit(detach(
            app=self.app, path=self.execv_path,
            argv=self.execv_argv + leftovers + config,
            **vars(options)
        ))

    def _split_command_line_config(self, argv):
        config = list(self._extract_command_line_config(argv))
        try:
            argv = argv[:argv.index('--')]
        except ValueError:
            pass
        return config, argv

    def _extract_command_line_config(self, argv):
        # Extracts command-line config appearing after '--':
        #    celery worker -l info -- worker.prefetch_multiplier=10
        # This to make sure argparse doesn't gobble it up.
        seen_cargs = 0
        for arg in argv:
            if seen_cargs:
                yield arg
            else:
                if arg == '--':
                    seen_cargs = 1
                    yield arg

    def add_arguments(self, parser):
        daemon_options(parser, default_pidfile='celeryd.pid')
        parser.add_argument('--workdir', default=None)
        parser.add_argument('-n', '--hostname')
        parser.add_argument(
            '--fake',
            action='store_true', default=False,
            help="Don't fork (for debugging purposes)",
        )


def main(app=None):
    detached_celeryd(app).execute_from_commandline()

if __name__ == '__main__':  # pragma: no cover
    main()<|MERGE_RESOLUTION|>--- conflicted
+++ resolved
@@ -5,10 +5,6 @@
 leads to weird issues (it was a long time ago now, but it
 could have something to do with the threading mutex bug)
 """
-<<<<<<< HEAD
-=======
-from __future__ import absolute_import, unicode_literals
->>>>>>> 28eb9095
 import argparse
 import celery
 import os
