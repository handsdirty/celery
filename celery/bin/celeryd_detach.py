# -*- coding: utf-8 -*-
"""Program used to daemonize the worker.

Using :func:`os.execv` as forking and multiprocessing
leads to weird issues (it was a long time ago now, but it
could have something to do with the threading mutex bug)
"""
<<<<<<< HEAD
=======
from __future__ import absolute_import, unicode_literals

import argparse
>>>>>>> 9c83c3f9
import celery
import os
import sys

from celery.platforms import EX_FAILURE, detached
from celery.utils.log import get_logger
from celery.utils.nodenames import default_nodename, node_format

from celery.bin.base import daemon_options

__all__ = ['detached_celeryd', 'detach']

logger = get_logger(__name__)

C_FAKEFORK = os.environ.get('C_FAKEFORK')


def detach(path, argv, logfile=None, pidfile=None, uid=None,
           gid=None, umask=None, workdir=None, fake=False, app=None,
           executable=None, hostname=None):
    """Detach program by argv'."""
    hostname = default_nodename(hostname)
    logfile = node_format(logfile, hostname)
    pidfile = node_format(pidfile, hostname)
    fake = 1 if C_FAKEFORK else fake
    with detached(logfile, pidfile, uid, gid, umask, workdir, fake,
                  after_forkers=False):
        try:
            if executable is not None:
                path = executable
            os.execv(path, [path] + argv)
        except Exception:  # pylint: disable=broad-except
            if app is None:
                from celery import current_app
                app = current_app
            app.log.setup_logging_subsystem(
                'ERROR', logfile, hostname=hostname)
            logger.critical("Can't exec %r", ' '.join([path] + argv),
                            exc_info=True)
        return EX_FAILURE


<<<<<<< HEAD
class PartialOptionParser(OptionParser):

    def __init__(self, *args, **kwargs):
        self.leftovers = []
        OptionParser.__init__(self, *args, **kwargs)

    def _process_long_opt(self, rargs, values):
        arg = rargs.pop(0)

        if '=' in arg:
            opt, next_arg = arg.split('=', 1)
            rargs.insert(0, next_arg)
            had_explicit_value = True
        else:
            opt = arg
            had_explicit_value = False

        try:
            opt = self._match_long_opt(opt)
            option = self._long_opt.get(opt)
        except BadOptionError:
            option = None

        if option:
            if option.takes_value():
                nargs = option.nargs
                if len(rargs) < nargs:
                    if nargs == 1:
                        self.error('{0} requires an argument'.format(opt))
                    else:
                        self.error('{0} requires {1} arguments'.format(
                            opt, nargs))
                elif nargs == 1:
                    value = rargs.pop(0)
                else:
                    value = tuple(rargs[0:nargs])
                    del rargs[0:nargs]

            elif had_explicit_value:
                self.error('{0} option does not take a value'.format(opt))
            else:
                value = None
            option.process(opt, value, values, self)
        else:
            self.leftovers.append(arg)

    def _process_short_opts(self, rargs, values):
        arg = rargs[0]
        try:
            OptionParser._process_short_opts(self, rargs, values)
        except BadOptionError:
            self.leftovers.append(arg)
            if rargs and not rargs[0][0] == '-':
                self.leftovers.append(rargs.pop(0))


class detached_celeryd:
    usage = '%prog [options] [celeryd options]'
=======
class detached_celeryd(object):
    """Daemonize the celery worker process."""

    usage = '%(prog)s [options] [celeryd options]'
>>>>>>> 9c83c3f9
    version = celery.VERSION_BANNER
    description = ('Detaches Celery worker nodes.  See `celery worker --help` '
                   'for the list of supported worker arguments.')
    command = sys.executable
    execv_path = sys.executable
    execv_argv = ['-m', 'celery', 'worker']

    def __init__(self, app=None):
        self.app = app

    def create_parser(self, prog_name):
        parser = argparse.ArgumentParser(
            prog=prog_name,
            usage=self.usage,
            description=self.description,
        )
        self._add_version_argument(parser)
        self.add_arguments(parser)
        return parser

    def _add_version_argument(self, parser):
        parser.add_argument(
            '--version', action='version', version=self.version,
        )

    def parse_options(self, prog_name, argv):
        parser = self.create_parser(prog_name)
        options, leftovers = parser.parse_known_args(argv)
        if options.logfile:
            leftovers.append('--logfile={0}'.format(options.logfile))
        if options.pidfile:
            leftovers.append('--pidfile={0}'.format(options.pidfile))
        if options.hostname:
            leftovers.append('--hostname={0}'.format(options.hostname))
        return options, leftovers

    def execute_from_commandline(self, argv=None):
        argv = sys.argv if argv is None else argv
        prog_name = os.path.basename(argv[0])
        config, argv = self._split_command_line_config(argv)
        options, leftovers = self.parse_options(prog_name, argv[1:])
        sys.exit(detach(
            app=self.app, path=self.execv_path,
            argv=self.execv_argv + leftovers + config,
            **vars(options)
        ))

    def _split_command_line_config(self, argv):
        config = list(self._extract_command_line_config(argv))
        try:
            argv = argv[:argv.index('--')]
        except ValueError:
            pass
        return config, argv

    def _extract_command_line_config(self, argv):
        # Extracts command-line config appearing after '--':
        #    celery worker -l info -- worker.prefetch_multiplier=10
        # This to make sure argparse doesn't gobble it up.
        seen_cargs = 0
        for arg in argv:
            if seen_cargs:
                yield arg
            else:
                if arg == '--':
                    seen_cargs = 1
                    yield arg

    def add_arguments(self, parser):
        daemon_options(parser, default_pidfile='celeryd.pid')
        parser.add_argument('--workdir', default=None)
        parser.add_argument('-n', '--hostname')
        parser.add_argument(
            '--fake',
            action='store_true', default=False,
            help="Don't fork (for debugging purposes)",
        )


def main(app=None):
    detached_celeryd(app).execute_from_commandline()

if __name__ == '__main__':  # pragma: no cover
    main()<|MERGE_RESOLUTION|>--- conflicted
+++ resolved
@@ -5,12 +5,7 @@
 leads to weird issues (it was a long time ago now, but it
 could have something to do with the threading mutex bug)
 """
-<<<<<<< HEAD
-=======
-from __future__ import absolute_import, unicode_literals
-
 import argparse
->>>>>>> 9c83c3f9
 import celery
 import os
 import sys
@@ -53,71 +48,10 @@
         return EX_FAILURE
 
 
-<<<<<<< HEAD
-class PartialOptionParser(OptionParser):
-
-    def __init__(self, *args, **kwargs):
-        self.leftovers = []
-        OptionParser.__init__(self, *args, **kwargs)
-
-    def _process_long_opt(self, rargs, values):
-        arg = rargs.pop(0)
-
-        if '=' in arg:
-            opt, next_arg = arg.split('=', 1)
-            rargs.insert(0, next_arg)
-            had_explicit_value = True
-        else:
-            opt = arg
-            had_explicit_value = False
-
-        try:
-            opt = self._match_long_opt(opt)
-            option = self._long_opt.get(opt)
-        except BadOptionError:
-            option = None
-
-        if option:
-            if option.takes_value():
-                nargs = option.nargs
-                if len(rargs) < nargs:
-                    if nargs == 1:
-                        self.error('{0} requires an argument'.format(opt))
-                    else:
-                        self.error('{0} requires {1} arguments'.format(
-                            opt, nargs))
-                elif nargs == 1:
-                    value = rargs.pop(0)
-                else:
-                    value = tuple(rargs[0:nargs])
-                    del rargs[0:nargs]
-
-            elif had_explicit_value:
-                self.error('{0} option does not take a value'.format(opt))
-            else:
-                value = None
-            option.process(opt, value, values, self)
-        else:
-            self.leftovers.append(arg)
-
-    def _process_short_opts(self, rargs, values):
-        arg = rargs[0]
-        try:
-            OptionParser._process_short_opts(self, rargs, values)
-        except BadOptionError:
-            self.leftovers.append(arg)
-            if rargs and not rargs[0][0] == '-':
-                self.leftovers.append(rargs.pop(0))
-
-
 class detached_celeryd:
-    usage = '%prog [options] [celeryd options]'
-=======
-class detached_celeryd(object):
     """Daemonize the celery worker process."""
 
     usage = '%(prog)s [options] [celeryd options]'
->>>>>>> 9c83c3f9
     version = celery.VERSION_BANNER
     description = ('Detaches Celery worker nodes.  See `celery worker --help` '
                    'for the list of supported worker arguments.')
