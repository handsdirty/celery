--- conflicted
+++ resolved
@@ -204,10 +204,6 @@
     )
 
     def run(self, task_id, *args, **kwargs):
-<<<<<<< HEAD
-=======
-        from celery import registry
->>>>>>> b55fc492
         result_cls = self.app.AsyncResult
         task = kwargs.get("task")
 
