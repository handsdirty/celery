--- conflicted
+++ resolved
@@ -64,10 +64,6 @@
 
     Executable to use for the detached process.
 """
-<<<<<<< HEAD
-=======
-from __future__ import absolute_import, unicode_literals
->>>>>>> 28eb9095
 from functools import partial
 from celery.platforms import detached, maybe_drop_privileges
 from celery.bin.base import Command, daemon_options
