"""

Sending and Receiving Messages

"""
from carrot.connection import DjangoBrokerConnection
from carrot.messaging import Publisher, Consumer, ConsumerSet

from celery import conf
from celery import signals
from celery.utils import gen_unique_id
from celery.utils import mitemgetter

MSG_OPTIONS = ("mandatory", "priority",
               "immediate", "routing_key",
               "serializer")

get_msg_options = mitemgetter(*MSG_OPTIONS)

extract_msg_options = lambda d: dict(zip(MSG_OPTIONS, get_msg_options(d)))


class TaskPublisher(Publisher):
    """The AMQP Task Publisher class."""
    exchange = conf.AMQP_EXCHANGE
    exchange_type = conf.AMQP_EXCHANGE_TYPE
    routing_key = conf.AMQP_PUBLISHER_ROUTING_KEY
    serializer = conf.TASK_SERIALIZER

    def delay_task(self, task_name, task_args, task_kwargs, **kwargs):
        """Delay task for execution by the celery nodes."""
        return self._delay_task(task_name=task_name, task_args=task_args,
                                task_kwargs=task_kwargs, **kwargs)

    def _delay_task(self, task_name, task_id=None, taskset_id=None,
            task_args=None, task_kwargs=None, **kwargs):
        """INTERNAL"""

        task_id = task_id or gen_unique_id()
        eta = kwargs.get("eta")
        eta = eta and eta.isoformat()

        message_data = {
            "task": task_name,
            "id": task_id,
            "args": task_args or [],
            "kwargs": task_kwargs or {},
            "retries": kwargs.get("retries", 0),
            "eta": eta,
        }

        if taskset_id:
            message_data["taskset"] = taskset_id

        self.send(message_data, **extract_msg_options(kwargs))
        signals.task_sent.send(sender=task_name, **message_data)

        return task_id


def get_consumer_set(connection, queues=conf.AMQP_CONSUMER_QUEUES, **options):
    return ConsumerSet(connection, from_dict=queues, **options)


class TaskConsumer(Consumer):
    """The AMQP Task Consumer class."""
    queue = conf.AMQP_CONSUMER_QUEUE
    exchange = conf.AMQP_EXCHANGE
    routing_key = conf.AMQP_CONSUMER_ROUTING_KEY
    exchange_type = conf.AMQP_EXCHANGE_TYPE
    auto_ack = False
    no_ack = False


class StatsPublisher(Publisher):
    exchange = "celerygraph"
    exchange_type = "direct"
    routing_key = "stats"


class StatsConsumer(Consumer):
    queue = "celerygraph"
    exchange = "celerygraph"
    routing_key = "stats"
    exchange_type = "direct"
<<<<<<< HEAD
    no_ack = True


class EventPublisher(Publisher):
    exchange = "celeryevent"
    routing_key = "event"


class EventConsumer(Consumer):
    queue = "celeryevent"
    exchange = "celeryevent"
    routing_key = "event"
    exchange_type = "direct"
    no_ack = True


def get_connection_info():
    broker_connection = DjangoBrokerConnection()
    carrot_backend = broker_connection.backend_cls
    if carrot_backend and not isinstance(carrot_backend, str):
        carrot_backend = carrot_backend.__name__
    port = broker_connection.port or \
                broker_connection.get_backend_cls().default_port
    port = port and ":%s" % port or ""
    vhost = broker_connection.virtual_host
    if not vhost.startswith("/"):
        vhost = "/" + vhost
    return "%(carrot_backend)s://%(userid)s@%(host)s%(port)s%(vhost)s" % {
                "carrot_backend": carrot_backend,
                "userid": broker_connection.userid,
                "host": broker_connection.hostname,
                "port": port,
                "vhost": vhost}
=======
    decoder = pickle.loads
    no_ack=True


class BroadcastPublisher(Publisher):
    exchange = "celerycast"
    exchange_type = "fanout"
    routing_key = ""

    def revoke(self, task_id):
        self.send(dict(revoke=task_id))


class BroadcastConsumer(Consumer):
    queue = "celerycast"
    exchange = "celerycast"
    routing_key = ""
    exchange_type = "fanout"
    no_ack=True


def establish_connection(connect_timeout=conf.AMQP_CONNECTION_TIMEOUT):
    return DjangoBrokerConnection(connect_timeout=connect_timeout)


def with_connection(fun, connection=None,
        connect_timeout=conf.AMQP_CONNECTION_TIMEOUT):
    conn = connection or establish_connection()
    close_connection = not connection and conn.close or noop

    try:
        return fun(conn)
    finally:
        close_connection()
>>>>>>> e111b10c
<|MERGE_RESOLUTION|>--- conflicted
+++ resolved
@@ -83,7 +83,6 @@
     exchange = "celerygraph"
     routing_key = "stats"
     exchange_type = "direct"
-<<<<<<< HEAD
     no_ack = True
 
 
@@ -98,6 +97,38 @@
     routing_key = "event"
     exchange_type = "direct"
     no_ack = True
+
+
+class BroadcastPublisher(Publisher):
+    exchange = "celerycast"
+    exchange_type = "fanout"
+    routing_key = ""
+
+    def revoke(self, task_id):
+        self.send(dict(revoke=task_id))
+
+
+class BroadcastConsumer(Consumer):
+    queue = "celerycast"
+    exchange = "celerycast"
+    routing_key = ""
+    exchange_type = "fanout"
+    no_ack = True
+
+
+def establish_connection(connect_timeout=conf.AMQP_CONNECTION_TIMEOUT):
+    return DjangoBrokerConnection(connect_timeout=connect_timeout)
+
+
+def with_connection(fun, connection=None,
+        connect_timeout=conf.AMQP_CONNECTION_TIMEOUT):
+    conn = connection or establish_connection()
+    close_connection = not connection and conn.close or noop
+
+    try:
+        return fun(conn)
+    finally:
+        close_connection()
 
 
 def get_connection_info():
@@ -117,39 +148,4 @@
                 "host": broker_connection.hostname,
                 "port": port,
                 "vhost": vhost}
-=======
-    decoder = pickle.loads
-    no_ack=True
 
-
-class BroadcastPublisher(Publisher):
-    exchange = "celerycast"
-    exchange_type = "fanout"
-    routing_key = ""
-
-    def revoke(self, task_id):
-        self.send(dict(revoke=task_id))
-
-
-class BroadcastConsumer(Consumer):
-    queue = "celerycast"
-    exchange = "celerycast"
-    routing_key = ""
-    exchange_type = "fanout"
-    no_ack=True
-
-
-def establish_connection(connect_timeout=conf.AMQP_CONNECTION_TIMEOUT):
-    return DjangoBrokerConnection(connect_timeout=connect_timeout)
-
-
-def with_connection(fun, connection=None,
-        connect_timeout=conf.AMQP_CONNECTION_TIMEOUT):
-    conn = connection or establish_connection()
-    close_connection = not connection and conn.close or noop
-
-    try:
-        return fun(conn)
-    finally:
-        close_connection()
->>>>>>> e111b10c
